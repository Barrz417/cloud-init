CWD=$(shell pwd)
PY_FILES=$(shell find cloudinit bin tests tools -name "*.py" -type f )
PY_FILES+="bin/cloud-init"
noseopts ?= -v

YAML_FILES=$(shell find cloudinit bin tests tools -name "*.yaml" -type f )
YAML_FILES+=$(shell find doc/examples -name "cloud-config*.txt" -type f )

CHANGELOG_VERSION=$(shell $(CWD)/tools/read-version)
CODE_VERSION=$(shell python -c "from cloudinit import version; print version.version_string()")
noseopts ?= -vv --nologcapture

PIP_INSTALL := pip install

ifeq ($(distro),)
  distro = redhat
endif

all: check

check: test check_version pyflakes

check: pep8 pyflakes pyflakes3 unittest

pep8:
	@$(CWD)/tools/run-pep8

pyflakes:
<<<<<<< HEAD
	@pyflakes $(PY_FILES)
=======
	@$(CWD)/tools/run-pyflakes

pyflakes3:
	@$(CWD)/tools/run-pyflakes3
	
unittest:
	nosetests $(noseopts) tests/unittests
	nosetests3 $(noseopts) tests/unittests
>>>>>>> 3d9153d1

pip-requirements:
	@echo "Installing cloud-init dependencies..."
	$(PIP_INSTALL) -r "$@.txt" -q

pip-test-requirements:
	@echo "Installing cloud-init test dependencies..."
	$(PIP_INSTALL) -r "$@.txt" -q

test: clean_pyc
	@n=$$(which nosetests3) || n=nosetests; set -- $$n $(noseopts) tests/; echo "Running $$*"; "$$@"

check_version:
	@if [ "$(CHANGELOG_VERSION)" != "$(CODE_VERSION)" ]; then \
	    echo "Error: ChangeLog version $(CHANGELOG_VERSION)" \
	    "not equal to code version $(CODE_VERSION)"; exit 2; \
	    else true; fi

clean_pyc:
	@find . -type f -name "*.pyc" -delete

2to3:
	2to3 $(PY_FILES)

clean: clean_pyc
	rm -rf /var/log/cloud-init.log /var/lib/cloud/

yaml:
	@$(CWD)/tools/validate-yaml.py $(YAML_FILES)

rpm:
	./packages/brpm --distro $(distro)

deb:
	./packages/bddeb

.PHONY: test pyflakes 2to3 clean pep8 rpm deb yaml check_version
.PHONY: pip-test-requirements pip-requirements clean_pyc<|MERGE_RESOLUTION|>--- conflicted
+++ resolved
@@ -1,7 +1,6 @@
 CWD=$(shell pwd)
 PY_FILES=$(shell find cloudinit bin tests tools -name "*.py" -type f )
 PY_FILES+="bin/cloud-init"
-noseopts ?= -v
 
 YAML_FILES=$(shell find cloudinit bin tests tools -name "*.yaml" -type f )
 YAML_FILES+=$(shell find doc/examples -name "cloud-config*.txt" -type f )
@@ -18,26 +17,20 @@
 
 all: check
 
-check: test check_version pyflakes
-
-check: pep8 pyflakes pyflakes3 unittest
+check: check_version pep8 pyflakes pyflakes3 test
 
 pep8:
 	@$(CWD)/tools/run-pep8
 
 pyflakes:
-<<<<<<< HEAD
-	@pyflakes $(PY_FILES)
-=======
 	@$(CWD)/tools/run-pyflakes
 
 pyflakes3:
 	@$(CWD)/tools/run-pyflakes3
 	
-unittest:
+unittest: clean_pyc
 	nosetests $(noseopts) tests/unittests
 	nosetests3 $(noseopts) tests/unittests
->>>>>>> 3d9153d1
 
 pip-requirements:
 	@echo "Installing cloud-init dependencies..."
@@ -47,8 +40,7 @@
 	@echo "Installing cloud-init test dependencies..."
 	$(PIP_INSTALL) -r "$@.txt" -q
 
-test: clean_pyc
-	@n=$$(which nosetests3) || n=nosetests; set -- $$n $(noseopts) tests/; echo "Running $$*"; "$$@"
+test: unittest
 
 check_version:
 	@if [ "$(CHANGELOG_VERSION)" != "$(CODE_VERSION)" ]; then \
@@ -74,5 +66,5 @@
 deb:
 	./packages/bddeb
 
-.PHONY: test pyflakes 2to3 clean pep8 rpm deb yaml check_version
-.PHONY: pip-test-requirements pip-requirements clean_pyc+.PHONY: test pyflakes pyflakes3 2to3 clean pep8 rpm deb yaml check_version
+.PHONY: pip-test-requirements pip-requirements clean_pyc unittest