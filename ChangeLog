--- conflicted
+++ resolved
@@ -1,10 +1,7 @@
-<<<<<<< HEAD
-=======
 23.1.2
  - Make user/vendor data sensitive and remove log permissions
    (LP: #2013967) (CVE-2023-1786)
 
->>>>>>> 76066fef
 23.1.1
  - source: Force OpenStack when it is only option (#2045)
  - sources/azure: fix regressions in IMDS behavior (#2041)
