<<<<<<< HEAD
=======
24.1.1
 - fix: Include DataSourceCloudStack attribute in unpickle test (#5039)
 - bug(vmware): initialize new DataSourceVMware attributes at unpickle (#5021)
 - fix(apt): Don't warn on apt 822 source format (#5028)
 - fix: Add "broadcast" to network v1 schema (#5034)
 - pro: honor but warn on custom ubuntu_advantage in /etc/cloud/cloud.cfg (#5030)
 - net/dhcp: handle timeouts for dhcpcd (#5022)
 - fix: Make wait_for_url respect explicit arguments
 - bug(wait_for_url): when exceptions occur url is unset, use url_exc
 - test: Fix scaleway retry assumptions
 - fix: Make DataSourceOracle more resilient to early network issues (#5025)
 - tests: Fix wsl test (#5008)

>>>>>>> f7c1c761
24.1
 - fix: Don't warn on vendor directory (#4986)
 - apt: kill spawned keyboxd after gpg cmd interaction
 - tests: upgrade tests should only validate current boot log
 - net/dhcp: fix maybe_perform_dhcp_discovery check for interface=None
   [Chris Patterson]
 - doc(network-v2): fix section nesting levels
 - fix(tests): don't check for clean log on minimal image (#4965) [Cat Red]
 - fix(cc_resize): Don't warn if zpool command not found (#4969)
   (LP: #2055219)
 - feat(subp): Make invalid command warning more user-friendly (#4972)
 - docs: Remove statement about device path matching (#4966)
 - test: Fix xfail to check the dhcp client name (#4971)
 - tests: avoid console prompts when removing gpg on Noble
 - test: fix test_get_status_systemd_failure
 - fix: Remove hardcoded /var/lib/cloud hotplug path (#4940)
 - refactor: Refactor status.py (#4864)
 - test: Use correct lxd network-config keys (#4950)
 - test: limit temp dhcp6 changes to < NOBLE (#4942)
 - test: allow downgrades when install debs (#4941)
 - tests: on noble, expect default /etc/apt/sources.list
 - tests: lxd_vm early boot status test ordered After=systemd-remount-fs
   (#4936)
 - tests: pro integration tests supply ubuntu_advantage until pro v32
   (#4935)
 - feat(hotplug): add cmd to enable hotplug (#4821)
 - test: fix test_combined_cloud_config_json (#4925)
 - test: xfail udhcpc on azure (#4924)
 - feat: Implement the WSL datasource (#4786) [Carlos Nihelton]
 - refactor(openrc):  Improve the OpenRC files (#4916) [dermotbradley]
 - tests: use apt install instead of dpkg -i to install pkg deps
 - tests: inactive module rename ubuntu_advantage to ubuntu_pro
 - test: fix tmpdir in test_cc_apk_configure (#4914)
 - test: fix jsonschema version checking in pro test (#4915)
 - feat(dhcp): Make dhcpcd the default dhcp client (#4912)
 - feat(Alpine) cc_growpart.py: fix handling of /dev/mapper devices (#4876)
   [dermotbradley]
 - test: Retry longer in test_status.py integration test (#4910)
 - test: fix kernel override test (#4913)
 - chore: Rename sysvinit/gentoo directory to sysvinit/openrc (#4906)
   [dermotbradley]
 - doc: update ubuntu_advantage references to pro
 - chore: rename cc_ubuntu_advantage to cc_ubuntu_pro (SC-1555)
 - feat(ubuntu pro): deprecate ubuntu_pro key in favor of ubuntu_advantage
 - feat(schema): support ubuntu_pro key and deprecate ubuntu_advantage
 - test: fix verify_clean_log (#4903)
 - test: limit test_no_hotplug_triggered_by_docker to stable releases
 - tests: generalize warning Open vSwitch warning from netplan apply (#4894)
 - fix(hotplug): remove literal quotes in args
 - feat(apt): skip known /etc/apt/sources.list content
 - feat(apt): use APT deb822 source format by default
 - test(ubuntu-pro): change livepatch to esm-infra
 - doc(ec2): fix metadata urls (#4880)
 - fix: unpin jsonschema and update tests (#4882)
 - distro: add eject FreeBSD code path (#4838) [Mina Galić]
 - feat(ec2): add hotplug as a default network update event (#4799)
 - feat(ec2): support instances with repeated device-number (#4799)
 - feat(cc_install_hotplug): trigger hook on known ec2 drivers (#4799)
 - feat(ec2): support multi NIC/IP setups (#4799)
 - feat(hotplug): hook-hotplug is now POSIX shell add OpenRC init script
   [dermotbradley]
 - test: harden test_dhcp.py::test_noble_and_newer_force_client
 - test: fix test_combined_cloud_config_json (#4868)
 - feat(apport): Disable hook when disabled (#4874)
 - chore: Add pyright ignore comments (#4874)
 - bug(apport): Fix invalid typing (#4874)
 - refactor: Move general apport hook to main branch (#4874)
 - feat(bootspeed)!: cloud-config.service drop After=snapd.seeded
 - chore: update CI package build to oldest supported Ubuntu release focal
   (#4871)
 - test: fix test_cli.test_valid_userdata
 - feat: handle error when log file is empty (#4859) [Hasan]
 - test: fix test_ec2_ipv6
 - fix: Address TIOBE abstract interpretation issues (#4866)
 - feat(dhcp): Make udhcpc use same client id (#4830)
 - feat(dhcp): Support InfiniBand with dhcpcd (#4830)
 - feat(azure): Add ProvisionGuestProxyAgent OVF setting (#4860)
   [Ksenija Stanojevic]
 - test: Bring back dhcp6 integration test changes (#4855)
 - tests: add status --wait blocking test from early boot
 - tests: fix retry decorator to return the func value
 - docs: add create_hostname_file to all hostname user-data examples
   (#4727) [Cat Red]
 - fix: Fix typos (#4850) [Viktor Szépe]
 - feat(dhcpcd): Read dhcp option 245 for azure wireserver (#4835)
 - tests(dhcp): Add udhcpc client to test matrix (#4839)
 - fix: Add types to network v1 schema (#4841)
 - docs(vmware): fixed indentation on example userdata yaml (#4854)
   [Alec Warren]
 - tests: Remove invalid keyword from method call
 - fix: Handle systemctl when dbus not ready (#4842) (LP: #2046483)
 - fix(schema cli): avoid netplan validation on net-config version 1
 - tests: reduce expected reports due to dropped rightscale module
 - tests(net-config): add awareness of netplan on stable Ubuntu
   [Gilbert Gilb's]
 - feat: fall back to cdrom_id eject if eject is not available (#4769)
   [Cat Red]
 - fix(packages/bddeb): restrict debhelper-compat to 12 in focal (#4831)
 - tests: Add kernel commandline test (#4833)
 - fix: Ensure NetworkManager renderer works without gateway (#4829)
 - test: Correct log parsing in schema test (#4832)
 - refactor: Remove cc_rightscale_userdata (#4813)
 - refactor: Replace load_file with load_binary_file to simplify typing
   (#4823)
 - refactor: Add load_text_file function to simplify typing (#4823)
 - refactor: Change variable name for consistent typing (#4823)
 - feat(dhcp): Add support for dhcpcd (#4746)
 - refactor: Remove unused networking code (#4810)
 - test: Add more DNS net tests
 - BREAKING CHANGE: Stop adding network v2 DNS to global DNS
 - doc: update DataSource.default_update_events doc (#4815)
 - chore: do not modify instance attribute (#4815)
 - test: fix mocking leaks (#4815)
 - Revert "ci: Pin pytest<8.0.0. (#4816)" (#4815)
 - test: Update tests for passlib (#4818)
 - fix(net-schema): no warn when skipping schema check on non-netplan
 - feat(SUSE): reboot marker file is written as /run/reboot-needed (#4788)
   [Robert Schweikert]
 - test: Cleanup unwanted logger setup calls (#4817)
 - refactor(cloudinit.util): Modernize error handling, add better warnings
   (#4812)
 - ci: Pin pytest<8.0.0. (#4816)
 - fix(tests): fixing KeyError on integrations tests (#4811) [Cat Red]
 - tests: integration for network schema on netplan systems (#4767)
 - feat(schema): use netplan API to validate network-config (#4767)
 - chore: define CLOUDINIT_NETPLAN_FILE static var (#4767)
 - fix: cli schema config-file option report network-config type (#4767)
 - refactor(azure): replace BrokenAzureDataSource with reportable errors
   (#4807) [Chris Patterson]
 - Fix Alpine and Mariner /etc/hosts templates (#4780) [dermotbradley]
 - tests: revert #4792 as noble images no longer return 2 (#4809) [Cat Red]
 - tests: use client fixture instead of class_client in cleantest (#4806)
 - tests: enable ds-idenitfy xfail test LXD-kvm-not-MAAS-1 (#4808)
 - fix(tests): failing integration tests due to missing ua token (#4802)
   [Cat Red]
 - Revert "Use grep for faster parsing of cloud config in ds-identify
   (#4327)"
 - tests: Demonstrate ds-identify yaml parsing broken
 - tests: add exit 2 on noble from cloud-init status (#4792)
 - fix: linkcheck for ci to ignore scaleway anchor URL (#4793)
 - feat: Update cacerts to support VMware Photon (#4763)
   [Christopher McCann]
 - fix: netplan rendering integrations tests (#4795) [Cat Red]
 - azure: remove cloud-init.log reporting via KVP (#4715) [Chris Patterson]
 - feat(Alpine): Modify ds-identify for Alpine support and add OpenRC
   init.d script (#4785) [dermotbradley]
 - doc: Add DatasourceScaleway documentation (#4773) [Louis Bouchard]
 - fix: packaged logrotate file lacks suffix on ubuntu (#4790)
 - feat(logrotate): config flexibility more backups (#4790)
 - fix(clean): stop warning when running clean command (#4761) [d1r3ct0r]
 - feat: network schema v1 strict on nic name length 15 (#4774)
 - logrotate config (#4721) [Fabian Lichtenegger-Lukas]
 - test: Enable coverage in integration tests (#4682)
 - test: Move unit test helpers to global test helpers (#4682)
 - test: Remove snapshot option from install_new_cloud_init (#4682)
 - docs: fix cloud-init single param docs (#4682)
 - Alpine: fix location of dhclient leases file (#4782) [dermotbradley]
 - test(jsonschema): Pin jsonschema version (#4781)
 - refactor(IscDhclient): discover DHCP leases at distro-provided location
   (#4683) [Phsm Qwerty]
 - feat: datasource check for WSL (#4730) [Carlos Nihelton]
 - test: Update hostname integration tests (#4744)
 - test: Add mantic and noble releases to integration tests (#4744)
 - refactor: Ensure internal DNS state same for v1 and v2 (#4756)
 - feat: Add v2 route mtu rendering to NetworkManager (#4748)
 - tests: stable ubuntu releases will not exit 2 on warnings (#4757)
 - doc(ds-identify): Describe ds-identify irrespective of distro (#4742)
 - fix: relax NetworkManager renderer rules (#4745)
 - fix: fix growpart race (#4618)
 - feat: apply global DNS to interfaces in network-manager  (#4723)
   [Florian Apolloner]
 - feat(apt): remove /etc/apt/sources.list when deb22 preferred (#4740)
 - chore: refactor schema data as enums and namedtuples (#4585)
 - feat(schema): improve CLI message on unprocessed data files (#4585)
 - fix(config): relocate /run to /var/run on BSD (canonical#4677)
   [Mina Galić]
 - fix(ds-identify): relocate /run on *BSD (#4677) [Mina Galić]
 - fix(sysvinit): make code a bit more consistent (#4677) [Mina Galić]
 - doc: Document how cloud-init is, not how it was (#4737)
 - tests: add expected exit 2 on noble from cloud-init status (#4738)
 - test(linkcheck): ignore github md and rst link headers (#4734)
 - test: Update webhook test due to removed cc_migrator module (#4726)
 - fix(ds-identify): Return code 2 is a valid result, use cached value
 - fix(cloudstack): Use parsed lease file for virtual router in cloudstack
 - fix(dhcp): Guard against FileNotFoundError and NameError exceptions
 - fix(apt_configure): disable sources.list if rendering deb822 (#4699)
   (LP: #2045086)
 - docs: Add link to contributing to docs (#4725) [Cat Red]
 - chore: remove commented code (#4722)
 - chore: Add log message when create_hostname_file key is false (#4724)
   [Cat Red]
 - fix: Correct v2 NetworkManager route rendering (#4637)
 - azure/imds: log http failures as warnings instead of info (#4714)
   [Chris Patterson]
 - fix(setup): Relocate libexec on OpenBSD (#4708) [Mina Galić]
 - feat(jinja): better jinja feedback and error catching (#4629)
   [Alec Warren]
 - test: Fix silent swallowing of unexpected subp error (#4702)
 - fix: Move cloud-final.service after time-sync.target (#4610)
   [Dave Jones] (LP: #1951639)
 - feat(log): Make logger name more useful for __init__.py
 - chore: Remove cc_migrator module (#4690)
 - fix(tests): make cmd/devel/tests work on non-GNU [Mina Galić]
 - chore: Remove cmdline from spelling list (#4670)
 - doc: Document boot status meaning (#4670)
 - doc: Set expectations for new datasources (#4670)
 - ci: Show linkcheck broken links in job output (#4670)
 - dmi: Add support for OpenBSD (#4654) [Mina Galić]
 - ds-identify: fake dmidecode support on OpenBSD (#4654) [Mina Galić]
 - ds-identify: add OpenBSD support in uname (#4654) [Mina Galić]
 - refactor: Ensure '_cfg' in Init class is dict (#4674)
 - refactor: Make event scope required in stages.py (#4674)
 - refactor: Remove unused argument (#4674)
 - chore: Move from lintian to a sphinx spelling plugin (#3639)
 - fix(doc): Fix spelling errors found by sphinxcontrib-spelling (#3639)
 - ci: Add Python 3.13 (#4567)
 - Add AlexSv04047 to CLA signers file (#4671) [AlexSv04047]
 - fix(openbsd): services & build tool (#4660) [CodeBleu]
 - tests/unittests: add a new unit test for network manager net activator
   (#4672) [Ani Sinha]
 - Implement DataSourceCloudStack.get_hostname() (#4433) [Phsm Qwerty]
 - net/nm: check for presence of ifcfg files when nm connection files
   are absent (#4645) [Ani Sinha]
 - doc: Overhaul debugging documentation (#4578)
 - doc: Move dangerous commands to dev docs (#4578)
 - doc: Relocate file location docs (#4578)
 - doc: Remove the debugging page (#4578)
 - fix(util): Fix boottime to work on OpenBSD (#4667) [Mina Galić]
 - net: allow dhcp6 configuration from generate_fallback_configuration()
   [Ani Sinha]
 - net/network_manager: do not set "may-fail" to False for both ipv4 and
   ipv6 dhcp [Ani Sinha]
 - feat(subp): Measure subprocess command time (#4606)
 - fix(python3.13): Fix import error for passlib on Python 3.13 (#4669)
 - style(brpm/bddeb): add black and ruff for packages build scripts (#4666)
 - copr: remove TODO.rst from spec file
 - fix(packages/brpm): correct syntax error and typo
 - style(ruff): fix tip target
 - config: Module documentation updates (#4599)
 - refactor(subp): Remove redundant parameter 'env' (#4555)
 - refactor(subp): Remove unused parameter 'target' (#4555)
 - refactor: Remove 'target' boilerplate from cc_apt_configure (#4555)
 - refactor(subp): Re-add return type to subp() (#4555)
 - refactor(subp): Add type information to args (#4555)
 - refactor(subp): Use subprocess.DEVNULL (#4555)
 - refactor(subp): Remove parameter 'combine_capture' (#4555)
 - refactor(subp): Remove unused parameter 'status_cb' (#4555)
 - fix(cli): fix parsing of argparse subcommands (#4559)
   [Calvin Mwadime] (LP: #2040325)
 - chore!: drop support for dsa ssh hostkeys in docs and schema (#4456)
 - chore!: do not generate ssh dsa host keys (#4456) [shixuantong]

23.4.4
 - fix(nocloud): smbios datasource definition
 - tests: Check that smbios seed works
 - fix(source): fix argument boundaries when parsing cmdline (#4825)

23.4.3
 - fix: Handle systemctl when dbus not ready (#4842)
   (LP: #2046483)

23.4.2
 - fix: Handle invalid user configuration gracefully (#4797)
   (LP: #2051147)

23.4.1
 - fix: Handle systemctl commands when dbus not ready (#4681)

23.4
 - tests: datasourcenone use client.restart to block until done (#4635)
 - tests: increase number of retries across reboot to 90 (#4651)
 - fix: Add schema for merge types (#4648)
 - feat: Allow aliyun ds to fetch data in init-local (#4590) [qidong.ld]
 - azure: report failure to eject as error instead of debug (#4643)
   [Chris Patterson]
 - bug(schema): write network-config if instance dir present (#4635)
 - test: fix schema fuzzing test (#4639)
 - Update build-on-openbsd dependencies (#4644) [CodeBleu]
 - fix(test): Fix expected log for ipv6-only ephemeral network (#4641)
 - refactor: Remove metaclass from network_state.py (#4638)
 - schema: non-root fallback to default paths on perm errors (# 4631)
 - fix: Don't loosen the permissions of the log file (#4628)
 - Revert "logging: keep current file mode of log file if its stricter
   than the new mode (#4250)"
 - ephemeral: Handle link up failure for both ipv4 and ipv6  (#4547)
 - fix(main): Don't call logging too early (#4595)
 - fix: Remove Ubuntu-specific kernel naming convention assertion (#4617)
 - fix(log): Do not implement handleError with a self parameter (#4617)
 - fix(log): Don't try to reuse stderr logger (#4617)
 - feat: Standardize logging output to stderr (#4617)
 - chore: Sever unmaintained TODO.rst (#4625)
 - test: Skip failing tests
 - distros: Add suse
 - test: Add default hello package version (#4614)
 - fix(net): Improve DHCPv4 SUSE code, add test
 - net: Fix DHCPv4 not enabled on SUSE in some cases [bin456789]
 - fix(schema): Warn if missing dependency (#4616)
 - fix(cli): main source cloud_config for schema validation (#4562)
 - feat(schema): annotation path for invalid top-level keys (#4562)
 - feat(schema): top-level additionalProperties: false (#4562)
 - test: ensure top-level properties tests will pass (#4562)
 - fix(schema): Add missing schema definitions (#4562)
 - test: Fix snap tests (#4562)
 - azure: Check for stale pps data from IMDS (#4596) [Ksenija Stanojevic]
 - test: Undo dhcp6 integration test changes (#4612)
 - azure: update diagnostic from warning level to debug [Chris Patterson]
 - azure/imds: remove limit for connection errors if route present (#4604)
   [Chris Patterson]
 - [enhancement]: Add shellcheck to CI (#4488) [Aviral Singh]
 - chore: add conventional commits template (#4593)
 - Revert "net: allow dhcp6 configuration from
   generate_fallback_configuration()" (#4607)
 - azure: workaround to disable reporting IMDS failures on Azure Stack
   [Chris Patterson]
 - cc_apt_pipelining: Update docs, deprecate options (#4571)
 - test: add gh workflows on push to main, update status badges (#4597)
 - util: Remove function abs_join() (#4587)
 - url_helper: Remove unused function retry_on_url_exc() (#4587)
 - cc_resizefs: Add bcachefs resize support (#4594)
 - integration_tests: Support non-Ubuntu distros (#4586)
 - fix(cmdline): fix cmdline parsing with MAC containing cc:
 - azure/errors: include http code in reason for IMDS failure
   [Chris Patterson]
 - tests: cloud-init schema --system does not return exit code 2
 - github: allow pull request to specify desired rebase and merge
 - tests: fix integration test expectations of exit 2 on schema warning
 - tests: fix schema test expected cli output Valid schema <type>
 - fix(schema cli): check raw userdata when processed cloud-config empty
 - azure: report failure to host if ephemeral DHCP secondary NIC (#4558)
   [Chris Patterson]
 - man: Document cloud-init error codes (#4500)
 - Add support for cloud-init "degraded" state (#4500)
 - status.json: Don't override detail key with error condition (#4500)
 - status: Remove duplicated data (#4500)
 - refactor: Rename exported_errors in status.json (#4500)
 - test: Remove stale status.json value (#4500)
 - tools/render-template: Make yaml loading opt-in, fix setup.py (#4564)
 - Add summit digest/trip report to docs (#4561) [Sally]
 - doc: Fix incorrect statement about `cloud-init analyze`
 - azure/imds: ensure new errors are logged immediately when retrying
   (#4468) [Chris Patterson]
 - Clarify boothook docs (#4543)
 - boothook: allow stdout/stderr to emit to cloud-init-output.log
 - summit-notes: add 2023 notes for reference in mailinglist/discourse
 - fix: added mock to stop leaking journalctl that slows down unit test
   (#4556) [Alec Warren]
 - tests: maas test for DataSourceMAASLocal get_data
 - maas tests: avoid using CiTest case and prefer pytest.tmpdir fixture
 - MAAS: Add datasource to init-local timeframe
 - Ensure all tests passed and/or are skipped
 - Support QEMU in integration tests
 - fix(read-dependencies): handle version specifiers containing [~!]
 - test: unpin pytest
 - schema: network-config optional network key. route uses oneOf (#4482)
 - schema: add cloud_init_deepest_matches for best error message (#4482)
 - network: warn invalid cfg add /run/cloud-init/network-config  (#4482)
 - schema: add network-config support to schema subcommand (#4482)
 - Update version number and merge ChangeLog from 23.3.3 into main (#4553)
 - azure: check for primary interface when performing DHCP (#4465)
   [Chris Patterson]
 - Fix hypothesis failure
 - subp: add a log when skipping a file for execution for lack of exe
   permission (#4506) [Ani Sinha]
 - azure/imds: refactor max_connection_errors definition (#4467)
   [Chris Patterson]
 - chore: fix PR template rendering (#4526)
 - fix(cc_apt_configure): avoid unneeded call to apt-install (#4519)
 - comment difference between sysconfig and NetworkManager renderer (#4517)
   [Ani Sinha]
 - Set Debian's default locale to be c.UTF-8 (#4503) (LP: #2038945)
 - Convert test_debian.py to pytest (#4503)
 - doc: fix cloudstack link
 - doc: fix development/contributing.html references
 - doc: hide duplicated links
 - Revert "ds-identify/CloudStack: $DS_MAYBE if vm running on vmware/xen
   (#4281)" (#4511) (LP: #2039453)
 - Fix the missing mcopy argument [Vladimir Pouzanov]
 - tests: Add logging fix (#4499)
 - Update upgrade test to account for dhcp6
 - Remove logging of PPID path (#4502)
 - Make Python 3.12 CI test non-experimental (#4498)
 - ds-identify: exit 2 on disabled state from marker or cmdline (#4399)
 - cloud-init-generator: Various performance optimizations (#4399)
 - systemd: Standardize cloud-init systemd enablement (#4399)
 - benchmark: benchmark cloud-init-generator independent of ds-identify
   (#4399)
 - tests/integration_tests: add cloud-init disablement coverage (#4399)
 - doc: Describe disabling cloud-init using an environment variable (#4399)
 - fix: cloud-init status --wait broken with KERNEL_CMDLINE (#4399)
 - azure/imds: retry on 429 errors for reprovisiondata (#4470)
   [Chris Patterson]
 - cmd: Don't write json status files for non-boot stages (#4478)
 - ds-identify: Allow disable service and override environment (#4485)
   [Mina Galić]
 - Update DataSourceNWCS.py (#4496) [shell-skrimp]
 - Add r00ta to CLA signers file
 - Fix override of systemd_locale_conf in rhel [Jacopo Rota]
 - ci(linkcheck): minor fixes (#4495)
 - integration test fix for deb822 URI format (#4492)
 - test: use a mantic-compatible tz in t/i/m/test_combined.py (#4494)
 - ua: shift CLI command from ua to pro for all interactions
 - pro: avoid double-dash when enabling inviddual services on CLI
 - net: allow dhcp6 configuration from generate_fallback_configuration()
   (#4474) [Ani Sinha]
 - tests: apt re.search to match alternative ordering of installed pkgs
 - apt: doc apt_pkg performance improvement over subp apt-config dump
 - Tidy up contributing docs (#4469) [Sally]
 - [enhancement]: Automatically linkcheck in CI (#4479) [Aviral Singh]
 - Revert allowing pro service warnings (#4483)
 - Export warning logs to status.json (#4455)
 - Fix regression in package installation (#4466)
 - schema: cloud-init schema in early boot or in dev environ (#4448)
 - schema: annotation of nested dicts lists in schema marks (#4448)
 - feat(apport): collect ubuntu-pro logs if ubuntu-advantage.log present
   (#4443)
 - apt_configure: add deb822 support for default sources file (#4437)
 - net: remove the word "on instance boot" from cloud-init generated config
   (#4457) [Ani Sinha]
 - style: Make cloudinit.log functions use snake case (#4449)
 - Don't recommend using cloud-init as a library (#4459)
 - vmware: Fall back to vmtoolsd if vmware-rpctool errs (#4444)
   [Andrew Kutz]
 - azure: add option to enable/disable secondary ip config (#4432)
   [Ksenija Stanojevic]
 - Allow installing snaps via package_update_upgrade_install module (#4202)
 - docs: Add cloud-init overview/introduction (#4440) [Sally]
 - apt: install software-properties-common when absent but needed (#4441)
 - sources/Azure: Ignore system volume information folder while scanning
   for files in the ntfs resource disk (#4446) [Anh Vo]
 - refactor: Remove unnecessary __main__.py file
 - style: Drop vi format comments
 - cloudinit.log: Use more appropriate exception (#4435)
 - cloudinit.log: Don't configure NullHandler (#4435)
 - commit 6bbbfbbb030831c72b5aa2bba9cb8492f19d56f4
 - cloudinit.log: Remove unnecessary module function and variables (#4435)
 - cloudinit.log: Remove unused getLogger wrapper (#4435)
 - cloudinit.log: Standardize use of cloudinit's logging module (#4435)
 - Remove unnecessary logging wrapper in Cloud class (#4435)
 - integration test: allow pro service warnings (#4447)
 - integration tests: fix mount indentation (#4445)
 - sources/Azure: fix for conflicting reports to platform (#4434)
   [Chris Patterson]
 - docs: link the cloud-config validation service (#4442)
 - Fix pip-managed ansible on pip < 23.0.1 (#4403)
 - Install gnupg if gpg not found (#4431)
 - Add "phsm" as contributor (#4429) [Phsm Qwerty]
 - cc_ubuntu_advantage: do not rely on uaclient.messages module (#4397)
   [Grant Orndorff]
 - tools/ds-identify: match Azure datasource's ds_detect() behavior (#4430)
   [Chris Patterson]
 - Refactor test_apt_source_v1.py to use pytest (#4427)
 - sources: do not override datasource detection if None is in list (#4426)
   [Chris Patterson]
 - feat: check for create_hostname_file key before writing /etc/hostname
   (SC-1588) (#4330) [Cat Red]
 - Pytestify apt config test modules (#4424)
 - upstream gentoo patch (#4422)
 - Work around no instance ip (#4419)
 - Fix typing issues in subp module (#4401)
 - net: fix ipv6_dhcpv6_stateful/stateless/slaac configuration for rhel
   (#4395) [Ani Sinha]
 - Release 23.3.1
 - apt: kill dirmngr/gpg-agent without gpgconf dependency (LP: #2034273)
 - integration tests: fix mount indentation (#4405)
 - Use grep for faster parsing of cloud config in ds-identify (#4327)
   [Scott Moser] (LP: #2030729)
 - doc: fix instructions on how to disable cloud-init from kernel command
   line (#4406) [Ani Sinha]
 - doc/vmware: Update contents relevant to disable_vmware_customization
   [PengpengSun]
 - Bring back flake8 for python 3.6 (#4394)
 - integration tests: Fix cgroup parsing (#4402)
 - summary: Update template parameter descriptions in docs [MJ Moshiri]
 - Log PPID for better debugging (#4398)
 - integration tests: don't clean when KEEP_* flags true (#4400)
 - clean: add a new option to clean generated config files [Ani Sinha]
 - pep-594: drop deprecated pipes module import

23.3.3
 - Fix pip-managed ansible on pip < 23.0.1 (#4403)

23.3.2
 - Revert "ds-identify/CloudStack: $DS_MAYBE if vm running on vmware/xen (#4281)"
   (#4511) (LP: #2039453)

23.3.1
 - apt: kill dirmngr/gpg-agent without gpgconf dependency (LP: #2034273)
 - integration tests: Fix cgroup parsing (#4402)

23.3
 - Bump pycloudlib to 1!5.1.0 for ec2 mantic daily image support (#4390)
 - Fix cc_keyboard in mantic (LP: #2030788)
 - ec2: initialize get_instance_userdata return value to bytes (#4387)
   [Noah Meyerhans]
 - cc_users_groups: Add doas/opendoas support (#4363) [dermotbradley]
 - Fix pip-managed ansible
 - status: treat SubState=running and MainPID=0 as service exited
 - azure/imds: increase read-timeout to 30s (#4372) [Chris Patterson]
 - collect-logs fix memory usage (SC-1590) (#4289)
   [Alec Warren] (LP: #1980150)
 - cc_mounts: Use fallocate to create swapfile on btrfs (#4369) [王煎饼]
 - Undocument nocloud-net (#4318)
 - feat(akamai): add akamai to settings.py and apport.py (#4370)
 - read-version: fallback to get_version when git describe fails (#4366)
 - apt: fix cloud-init status --wait blocking on systemd v 253 (#4364)
 - integration tests: Pass username to pycloudlib (#4324)
 - Bump pycloudlib to 1!5.1.0 (#4353)
 - cloud.cfg.tmpl: reorganise, minimise/reduce duplication (#4272)
   [dermotbradley]
 - analyze: fix (unexpected) timestamp parsing (#4347) [Mina Galić]
 - cc_growpart: fix tests to run on FreeBSD (#4351) [Mina Galić]
 - subp: Fix spurious test failure on FreeBSD (#4355) [Mina Galić]
 - cmd/clean: fix tests on non-Linux platforms (#4352) [Mina Galić]
 - util: Fix get_proc_ppid() on non-Linux systems (#4348) [Mina Galić]
 - cc_wireguard: make tests pass on FreeBSD (#4346) [Mina Galić]
 - unittests: fix breakage in test_read_cfg_paths_fetches_cached_datasource
   (#4328) [Ani Sinha]
 - Fix test_tools.py collection (#4315)
 - cc_keyboard: add Alpine support (#4278) [dermotbradley]
 - Flake8 fixes (#4340) [Robert Schweikert]
 - cc_mounts: Fix swapfile not working on btrfs (#4319) [王煎饼] (LP: #1884127)
 - ds-identify/CloudStack: $DS_MAYBE if vm running on vmware/xen (#4281)
   [Wei Zhou]
 - ec2: Support double encoded userdata (#4276) [Noah Meyerhans]
 - cc_mounts: xfs is a Linux only FS (#4334) [Mina Galić]
 - tests/net: fix TestGetInterfaces' mock coverage for get_master (#4336)
   [Chris Patterson]
 - change openEuler to openeuler and fix some bugs in openEuler (#4317)
   [sxt1001]
 - Replace flake8 with ruff (#4314)
 - NM renderer: set default IPv6 addr-gen-mode for all interfaces to eui64
   (#4291) [Ani Sinha]
 - cc_ssh_import_id: add Alpine support and add doas support (#4277)
   [dermotbradley]
 - Release 23.2.2 (#4300)
 - sudoers not idempotent (SC-1589)  (#4296) [Alec Warren] (LP: #1998539)
 - Added support for Akamai Connected Cloud (formerly Linode) (#4167)
   [Will Smith]
 - Fix reference before assignment (#4292)
 - Overhaul module reference page (#4237) [Sally]
 - replaced spaces with commas for setting passenv (#4269) [Alec Warren]
 - DS VMware: modify a few log level (#4284) [PengpengSun]
 - tools/read-version refactors and unit tests (#4268)
 - Ensure get_features() grabs all features (#4285)
 - Don't always require passlib dependency (#4274)
 - tests: avoid leaks into host system checking of ovs-vsctl cmd (#4275)
 - Fix NoCloud kernel commandline key parsing (#4273)
 - testing: Clear all LRU caches after each test (#4249)
 - Remove the crypt dependency (#2139) [Gonéri Le Bouder]
 - logging: keep current file mode of log file if its stricter than the
   new mode (#4250) [Ani Sinha]
 - Remove default membership in redundant groups (#4258)
   [Dave Jones] (LP: #1923363)
 - doc: improve datasource_creation.rst (#4262)
 - Remove duplicate Integration testing button (#4261) [Rishita Shaw]
 - tools/read-version: fix the tool so that it can handle version parsing
   errors (#4234) [Ani Sinha]
 - net/dhcp: add udhcpc support (#4190) [Jean-François Roche]
 - DS VMware: add i386 arch dir to deployPkg plugin search path
   [PengpengSun]
 - LXD moved from linuxcontainers.org to Canonical [Simon Deziel]
 - cc_mounts.py: Add note about issue with creating mounts inside mounts
   (#4232) [dermotbradley]
 - lxd: install lxd from snap, not deb if absent in image
 - landscape: use landscape-config to write configuration
 - Add deprecation log during init of DataSourceDigitalOcean (#4194)
   [tyb-truth]
 - doc: fix typo on apt.primary.arches (#4238) [Dan Bungert]
 - Inspect systemd state for cloud-init status (#4230)
 - instance-data: add system-info and features to combined-cloud-config
   (#4224)
 - systemd: Block login until config stage completes (#2111) (LP: #2013403)
 - tests: proposed should invoke apt-get install -t=<release>-proposed
   (#4235)
 - cloud.cfg.tmpl: reinstate ca_certs entry (#4236) [dermotbradley]
 - Remove feature flag override ability (#4228)
 - tests: drop stray unrelated file presence test (#4227)
 - Update LXD URL (#4223) [Sally]
 - schema: add network v1 schema definition and validation functions
 - tests: daily PPA for devel series is version 99.daily update tests to
   match (#4225)
 - instance-data: write /run/cloud-init/combined-cloud-config.json
 - mount parse: Fix matching non-existent directories (#4222) [Mina Galić]
 - Specify build-system for pep517 (#4218)
 - Fix network v2 metric rendering (#4220)
 - Migrate content out of FAQ page (SD-1187) (#4205) [Sally]
 - setup: fix generation of init templates (#4209) [Mina Galić]
 - docs: Correct some bootcmd example wording
 - fix changelog
 - Release 23.2.1 (#4207) (LP: #2025180)
 - tests: reboot client to assert x-shellscript-per-boot is triggered
 - nocloud: parse_cmdline no longer detects nocloud-net datasource (#4204)
   (LP: 4203, #2025180)
 - Add docstring and typing to mergemanydict (#4200)
 - BSD: add dsidentify to early startup scripts (#4182) [Mina Galić]
 - handler: report errors on skipped merged cloud-config.txt parts
   (LP: #1999952)
 - Add cloud-init summit writeups (#4179) [Sally]
 - tests: Update test_clean_log for oci (#4187)
 - gce: improve ephemeral fallback NIC selection (CPC-2578) (#4163)
 - tests: pin pytest 7.3.1 to avoid adverse testpaths behavior (#4184)
 - Ephemeral Networking for FreeBSD (#2165) [Mina Galić]
 - Clarify directory syntax for nocloud local filesystem. (#4178)
 - Set default renderer as sysconfig for centos/rhel (#4165) [Ani Sinha]
 - Test static routes and netplan 0.106
 - FreeBSD fix parsing of mount and mount options (#2146) [Mina Galić]
 - test: add tracking bug id (#4164)
 - tests: can't match MAC for LXD container veth due to netplan 0.106
   (#4162)
 - Add kaiwalyakoparkar as a contributor (#4156) [Kaiwalya Koparkar]
 - BSD: remove datasource_list from cloud.cfg template (#4159) [Mina Galić]
 - launching salt-minion in masterless mode (#4110) [Denis Halturin]
 - tools: fix run-container builds for rockylinux/8 git hash mismatch
   (#4161)
 - fix doc lint: spellchecker tripped up (#4160) [Mina Galić]
 - Support Ephemeral Networking for BSD (#2127)
 - Added / fixed support for static routes on OpenBSD and FreeBSD (#2157)
   [Kadir Mueller]
 - cc_rsyslog: Refactor for better multi-platform support (#4119)
   [Mina Galić] (LP: #1798055)
 - tests: fix test_lp1835584 (#4154)
 - cloud.cfg mod names: docs and rename salt_minion and set_password (#4153)
 - tests: apt support for deb822 format .sources files on mantic
 - vultr: remove check_route check (#2151) [Jonas Chevalier]
 - Update SECURITY.md (#4150) [Indrranil Pawar]
 - Update CONTRIBUTING.rst (#4149) [Indrranil Pawar]
 - Update .github-cla-signers (#4151) [Indrranil Pawar]
 - Standardise module names in cloud.cfg.tmpl to only use underscore
   (#4128) [dermotbradley]
 - tests: update test_webhook_reporting
 - Modify PR template so autoclose works
 - doc: add missing semi-colon to nocloud cmdline docs (#4120)
 - .gitignore: extend coverage pattern (#4143) [Mina Galić]

23.2.2
 - Fix NoCloud kernel commandline key parsing (#4273) (Fixes: #4271)
   (LP: #2028562)
 - Fix reference before assignment (#4292) (Fixes: #4288) (LP: #2028784)

23.2.1
    - nocloud: Fix parse_cmdline detection of nocloud-net datasource (#4204)
      (Fixes: 4203) (LP: #2025180)
23.2
 - BSD: simplify finding MBR partitions by removing duplicate code
   [Mina Galić]
 - tests: bump pycloudlib version for mantic builds
 - network-manager: Set higher autoconnect priority for nm keyfiles (#3671)
   [Ani Sinha]
 - alpine.py: change the locale file used (#4139) [dermotbradley]
 - cc_ntp: Sync up with current FreeBSD ntp.conf (#4122) [Mina Galić]
 - config: drop refresh_rmc_and_interface as RHEL 7 no longer supported
   [Robert Schweikert]
 - docs: Add feedback button to docs
 - net/sysconfig: enable sysconfig renderer if network manager has ifcfg-rh
   plugin (#4132) [Ani Sinha]
 - For Alpine use os-release PRETTY_NAME (#4138) [dermotbradley]
 - network_manager: add a method for ipv6 static IP configuration (#4127)
   [Ani Sinha]
 - correct misnamed template file host.mariner.tmpl (#4124) [dermotbradley]
 - nm: generate ipv6 stateful dhcp config at par with sysconfig (#4115)
   [Ani Sinha]
 - Add templates for GitHub Issues
 - Add 'peers' and 'allow' directives in cc_ntp (#3124) [Jacob Salmela]
 - FreeBSD: Fix user account locking (#4114) [Mina Galić] (GH: #1854594)
 - FreeBSD: add ResizeGrowFS class to cc_growpart (#2334) [Mina Galić]
 - Update tests in Azure TestCanDevBeReformatted class (#2771)
   [Ksenija Stanojevic]
 - Replace Launchpad references with GitHub Issues
 - Fix KeyError in iproute pformat (#3287) [Dmitry Zykov]
 - schema: read_cfg_paths call init.fetch to lookup /v/l/c/instance
 - azure/errors: introduce reportable errors for imds (#3647)
   [Chris Patterson]
 - FreeBSD (and friends): better identify MBR slices (#2168)
   [Mina Galić] (LP: #2016350)
 - azure/errors: add host reporting for dhcp errors (#2167)
   [Chris Patterson]
 - net: purge blacklist_drivers across net and azure (#2160)
   [Chris Patterson]
 - net: refactor hyper-v VF filtering and apply to get_interfaces() (#2153)
   [Chris Patterson]
 - tests: avoid leaks to underlying filesystem for /etc/cloud/clean.d
   (#2251)
 - net: refactor find_candidate_nics_on_linux() to use get_interfaces()
   (#2159) [Chris Patterson]
 - resolv_conf: Allow > 3 nameservers (#2152) [Major Hayden]
 - Remove mount NTFS error message (#2134) [Ksenija Stanojevic]
 - integration tests: fix image specification parsing (#2166)
 - ci: add hypothesis scheduled GH check (#2149)
 - Move supported distros list to docs (#2162)
 - Fix logger, use instance rather than module function (#2163)
 - README: Point to Github Actions build status (#2158)
 - Revert "fix linux-specific code on bsd (#2143)" (#2161)
 - Do not generate dsa and ed25519 key types when crypto FIPS mode is
   enabled (#2142) [Ani Sinha] (LP: 2017761)
 - Add documentation label automatically (#2156)
 - sources/azure: report success to host and introduce kvp module (#2141)
   [Chris Patterson]
 - setup.py: use pkg-config for udev/rules path (#2137) [dankm]
 - openstack/static: honor the DNS servers associated with a network
   (#2138) [Gonéri Le Bouder]
 - fix linux-specific code on bsd (#2143)
 - cli: schema validation of jinja template user-data (SC-1385) (#2132)
   (LP: #1881925)
 - gce: activate network discovery on every boot (#2128)
 - tests: update integration test to assert 640 across reboots (#2145)
 - Make user/vendor data sensitive and remove log permissions (#2144)
   (LP: #2013967)
 - Update kernel command line docs (SC-1457) (#2133)
 - docs: update network configuration path links (#2140) [d1r3ct0r]
 - sources/azure: report failures to host via kvp (#2136) [Chris Patterson]
 - net: Document use of `ip route append` to add routes (#2130)
 - dhcp: Add missing mocks (#2135)
 - azure/imds: retry fetching metadata up to 300 seconds (#2121)
   [Chris Patterson]
 - [1/2] DHCP: Refactor dhcp client code  (#2122)
 - azure/errors: treat traceback_base64 as string (#2131) [Chris Patterson]
 - azure/errors: introduce reportable errors (#2129) [Chris Patterson]
 - users: schema permit empty list to indicate create no users
 - azure: introduce identity module (#2116) [Chris Patterson]
 - Standardize disabling cloud-init on non-systemd (#2112)
 - Update .github-cla-signers (#2126) [Rob Tongue]
 - NoCloud: Use seedfrom protocol to determine mode (#2107)
 - rhel: Remove sysvinit files. (#2114)
 - tox.ini: set -vvvv --showlocals for pytest (#2104) [Chris Patterson]
 - Fix NoCloud kernel commandline semi-colon args
 - run-container: make the container/VM timeout configurable (#2118)
   [Paride Legovini]
 - suse: Remove sysvinit files. (#2115)
 - test: Backport assert_call_count for old requests (#2119)
 - Add "licebmi" as contributor (#2113) [Mark Martinez]
 - Adapt DataSourceScaleway to upcoming IPv6 support (#2033)
   [Louis Bouchard]
 - rhel: make sure previous-hostname file ends with a new line (#2108)
   [Ani Sinha]
 - Adding contributors for DataSourceAkamai (#2110) [acourdavAkamai]
 - Cleanup ephemeral IP routes on exception (#2100) [sxt1001]
 - commit 09a64badfb3f51b1b391fa29be19962381a4bbeb [sxt1001] (LP: #2011291)
 - Standardize kernel commandline user interface (#2093)
 - config/cc_resizefs: fix do_resize arguments (#2106) [Chris Patterson]
 - Fix test_dhclient_exits_with_error (#2105)
 - net/dhcp: catch dhclient failures and raise NoDHCPLeaseError (#2083)
   [Chris Patterson]
 - sources/azure: move pps handling out of _poll_imds() (#2075)
   [Chris Patterson]
 - tests: bump pycloudlib version (#2102)
 - schema: do not manipulate draft4 metaschema for jsonschema 2.6.0 (#2098)
 - sources/azure/imds: don't count timeout errors as connection errors
   (#2074) [Chris Patterson]
 - Fix Python 3.12 unit test failures (#2099)
 - integration tests: Refactor instance checking (#1989)
 - ci: migrate remaining jobs from travis to gh (#2085)
 - missing ending quote in instancedata docs(#2094) [Hong L]
 - refactor: stop passing log instances to cc_* handlers (#2016) [d1r3ct0r]
 - tests/vmware: fix test_no_data_access_method failure (#2092)
   [Chris Patterson]
 - Don't change permissions of netrules target (#2076) (LP: #2011783)
 - tests/sources: patch util.get_cmdline() for datasource tests (#2091)
   [Chris Patterson]
 - macs: ignore duplicate MAC for devs with driver driver qmi_wwan (#2090)
   (LP: #2008888)
 - Fedora: Enable CA handling (#2086) [František Zatloukal]
 - Add frantisekz as contributor (#2087) [František Zatloukal]
 - Send dhcp-client-identifier for InfiniBand ports (#2043) [Waleed Mousa]
 - cc_ansible: complete the examples and doc (#2082) [Yves]
 - contributor: add bdrung
 - bddeb: for dev package, derive debhelper-compat from host system
 - apport: only prompt for cloud_name when instance-data.json is absent
 - datasource: Optimize datasource detection, fix bugs (#2060)
 - Handle non existent ca-cert-config situation (#2073) [Shreenidhi Shedi]
 - sources/azure: add networking check for all source PPS (#2061)
   [Chris Patterson]
 - do not attempt dns resolution on ip addresses (#2040)
 - chore: fix style tip (#2071)
 - Fix metadata IP in instancedata.rst (#2063) [Brian Haley]
 - util: Pass deprecation schedule in deprecate_call() (#2064)
 - config: Update grub-dpkg docs (#2058)
 - docs: Cosmetic improvements and styling (#2057) [s-makin]
 - cc_grub_dpkg: Added UEFI support (#2029) [Alexander Birkner]
 - tests: Write to /var/spool/rsyslog to adhere to apparmor profile (#2059)
 - oracle-ds: prefer system_cfg over ds network config source (#1998)
   (LP: #1956788)
 - Remove dead code (#2038)
 - Release 23.1.1 (#2052)
 - source: Force OpenStack when it is only option (#2045) (LP: #2008727)
 - cc_ubuntu_advantage: improve UA logs discovery
 - sources/azure: fix regressions in IMDS behavior (#2041) [Chris Patterson]
 - tests: fix test_schema (#2042)
 - dhcp: Cleanup unused kwarg (#2037)
 - sources/vmware/imc: fix-missing-catch-few-negtive-scenarios (#2027)
   [PengpengSun]
 - dhclient_hook: remove vestigal dhclient_hook command (#2015)
 - log: Add standardized deprecation tooling (SC-1312) (#2026)
 - Enable SUSE based distros for ca handling (#2036) [Robert Schweikert]

23.1.2
 - Make user/vendor data sensitive and remove log permissions
   (LP: #2013967) (CVE-2023-1786)

23.1.1
 - source: Force OpenStack when it is only option (#2045)
 - sources/azure: fix regressions in IMDS behavior (#2041)
   [Chris Patterson]

23.1
 - Support transactional-updates for SUSE based distros (#1997)
   [Robert Schweikert]
 - Set ownership for new folders in Write Files Module (#1980)
   [Jack] (LP: #1990513)
 - add OpenCloudOS and TencentOS support (#1964) [wynnfeng]
 - lxd: Retry if the server isn't ready (#2025)
 - test: switch pycloudlib source to pypi (#2024)
 - test: Fix integration test deprecation message (#2023)
 - Recognize opensuse-microos, dev tooling fixes [Robert Schweikert]
 - sources/azure: refactor imds handler into own module (#1977)
   [Chris Patterson]
 - docs: deprecation generation support [1/2] (#2013)
 - add function is_virtual to distro/FreeBSD (#1957) [Mina Galić]
 - cc_ssh: support multiple hostcertificates (#2018) (LP: #1999164)
 - Fix minor schema validation regression and fixup typing (#2017)
 - doc: Reword user data debug section (#2019)
 - Overhaul/rewrite of certificate handling as follows: (#1962)
   [dermotbradley] (LP: #1931174)
 - disk_setup: use byte string when purging the partition table (#2012)
   [Stefan Prietl]
 - cli: schema also validate vendordata*.
 - ci: sort and add checks for cla signers file [Stefan Prietl]
 - Add "ederst" as contributor (#2010) [Stefan Prietl]
 - readme: add reference to packages dir (#2001)
 - docs: update downstream package list (#2002)
 - docs: add google search verification (#2000) [s-makin]
 - docs: fix 404 render use default notfound_urls_prefix in RTD conf (#2004)
 - Fix OpenStack datasource detection on bare metal (#1923)
   [Alexander Birkner] (LP: #1815990)
 - docs: add themed RTD 404 page and pointer to readthedocs-hosted (#1993)
 - schema: fix gpt labels, use type string for GUID (#1995)
 - cc_disk_setup: code cleanup (#1996)
 - netplan: keep custom strict perms when 50-cloud-init.yaml exists
 - cloud-id: better handling of change in datasource files
   [d1r3ct0r] (LP: #1998998)
 - tests: Remove restart check from test
 - Ignore duplicate macs from mscc_felix and fsl_enetc (LP: #1997922)
 - Warn on empty network key (#1990)
 - Fix Vultr cloud_interfaces usage (#1986) [eb3095]
 - cc_puppet: Update puppet service name (#1970) [d1r3ct0r] (LP: #2002969)
 - docs: Clarify networking docs (#1987)
 - lint: remove httpretty (#1985) [sxt1001]
 - cc_set_passwords: Prevent traceback when restarting ssh (#1981)
 - tests: fix lp1912844 (#1978)
 - tests: Skip ansible test on bionic (#1984)
 - Wait for NetworkManager (#1983) [Robert Schweikert]
 - docs: minor polishing (#1979) [s-makin]
 - CI: migrate integration-test to GH actions (#1969)
 - Fix permission of SSH host keys (#1971) [Ron Gebauer]
 - Fix default route rendering on v2 ipv6 (#1973) (LP: #2003562)
 - doc: fix path in net_convert command (#1975)
 - docs: update net_convert docs (#1974)
 - doc: fix dead link
 - cc_set_hostname: ignore /var/lib/cloud/data/set-hostname if it's empty
   (#1967) [Emanuele Giuseppe Esposito]
 - distros/rhel.py: _read_hostname() missing strip on "hostname" (#1941)
   [Mark Mielke]
 - integration tests: add  IBM VPC support (SC-1352) (#1915)
 - machine-id: set to uninitialized to trigger regeneration on clones
   (LP: #1999680)
 - sources/azure: retry on connection error when fetching metdata (#1968)
   [Chris Patterson]
 - Ensure ssh state accurately obtained (#1966)
 - bddeb: drop dh-systemd dependency on newer deb-based releases [d1r3ct0r]
 - doc: fix `config formats` link in cloudsigma.rst (#1960)
 - Fix wrong subp syntax in cc_set_passwords.py (#1961)
 - docs: update the PR template link to readthedocs (#1958) [d1r3ct0r]
 - ci: switch unittests to gh actions (#1956)
 - Add mount_default_fields for PhotonOS. (#1952) [Shreenidhi Shedi]
 - sources/azure: minor refactor for metadata source detection logic
   (#1936) [Chris Patterson]
 - add "CalvoM" as contributor (#1955) [d1r3ct0r]
 - ci: doc to gh actions (#1951)
 - lxd: handle 404 from missing devices route for LXD 4.0 (LP: #2001737)
 - docs: Diataxis overhaul (#1933) [s-makin]
 - vultr: Fix issue regarding cache and region codes (#1938) [eb3095]
 - cc_set_passwords: Move ssh status checking later (SC-1368) (#1909)
   (LP: #1998526)
 - Improve Wireguard module idempotency (#1940) [Fabian Lichtenegger-Lukas]
 - network/netplan: add gateways as on-link when necessary (#1931)
   [Louis Sautier] (LP: #2000596)
 - tests: test_lxd assert features.networks.zones when present (#1939)
 - Use btrfs enquque when available (#1926) [Robert Schweikert]
 - sources/azure: drop description for report_failure_to_fabric() (#1934)
   [Chris Patterson]
 - cc_disk_setup.py: fix MBR single partition creation (#1932)
   [dermotbradley] (LP: #1851438)
 - Fix typo with package_update/package_upgrade (#1927) [eb3095]
 - sources/azure: fix device driver matching for net config (#1914)
   [Chris Patterson]
 - BSD: fix duplicate macs in Ifconfig parser (#1917) [Mina Galić]
 - test: mock dns calls (#1922)
 - pycloudlib: add lunar support for integration tests (#1928)
 - nocloud: add support for dmi variable expansion for seedfrom URL
   (LP: #1994980)
 - tools: read-version drop extra call to git describe --long
 - doc: improve cc_write_files doc (#1916)
 - read-version: When insufficient tags, use cloudinit.version.get_version
 - mounts: document weird prefix in schema (#1913)
 - add utility function test cases (#1910) [sxt1001]
 - test: mock file deletion in dhcp tests (#1911)
 - Ensure network ready before cloud-init service runs on RHEL (#1893)
   (LP: #1998655)
 - docs: add copy button to code blocks (#1890) [s-makin]
 - netplan: define features.NETPLAN_CONFIG_ROOT_READ_ONLY flag
 - azure: fix support for systems without az command installed (#1908)
 - Networking Clarification (#1892)
 - Fix the distro.osfamily output problem in the openEuler system. (#1895)
   [sxt1001] (LP: #1999042)
 - pycloudlib: bump commit dropping azure api smoke test
 - * net: netplan config root read-only as wifi config can contain creds
 - autoinstall: clarify docs for users
 - sources/azure: encode health report as utf-8 (#1897) [Chris Patterson]
 - Add back gateway4/6 deprecation to docs (#1898)
 - networkd: Add support for multiple [Route] sections (#1868)
   [Nigel Kukard]
 - doc: add qemu tutorial (#1863)
 - lint: fix tip-flake8 and tip-mypy (#1896)
 - Add support for setting uid when creating users on FreeBSD (#1888)
   [einsibjarni]
 - Fix exception in BSD networking code-path (#1894) [Mina Galić]
 - Append derivatives to is_rhel list in cloud.cfg.tmpl (#1887) [Louis Abel]
 - FreeBSD init: use cloudinit_enable as only rcvar (#1875) [Mina Galić]
 - feat: add support aliyun metadata security harden mode (#1865)
   [Manasseh Zhou]
 - docs: uprate analyze to performance page [s-makin]
 - test: fix lxd preseed managed network config (#1881)
 - Add support for static IPv6 addresses for FreeBSD (#1839) [einsibjarni]
 - Make 3.12 failures not fail the build (#1873)
 - Docs: adding relative links [s-makin]
 - Update read-version
 - Fix setup.py to align with PEP 440 versioning replacing trailing
 - travis: promote 3.11-dev to 3.11 (#1866)
 - test_cloud_sigma: delete useless test (#1828) [sxt1001]
 - Add "nkukard" as contributor (#1864) [Nigel Kukard]
 - tests: ds-id mocks for vmware-rpctool as utility may not exist in env
 - doc: add how to render new module doc (#1855)
 - doc: improve module creation explanation (#1851)
 - Add Support for IPv6 metadata to OpenStack (#1805)
   [Marvin Vogt] (LP: #1906849)
 - add xiaoge1001 to .github-cla-signers (#1854) [sxt1001]
 - network: Deprecate gateway{4,6} keys in network config v2 (#1794)
   (LP: #1992512)
 - VMware: Move Guest Customization transport from OVF to VMware (#1573)
   [PengpengSun]
 - doc: home page links added (#1852) [s-makin]

22.4.2
 - status: handle ds not defined in status.json (#1876) (LP: #1997559)

22.4.1
 - net: skip duplicate mac check for netvsc nic and its VF (#1853)
   [Anh Vo] (LP: #1844191)
 - ChangeLog: whitespace cleanup (#1850)
 - changelog: capture 22.3.1-4 releases

22.4
 - test: fix pro integration test [Alberto Contreras]
 - cc_disk_setup: pass options in correct order to utils (#1829)
   [dermotbradley]
 - tests: text_lxd basic_preseed verify_clean_log (#1826)
 - docs: switch sphinx theme to furo (SC-1327) (#1821) [Alberto Contreras]
 - tests: activate Ubuntu Pro tests (only on Jenkins) (#1777)
   [Alberto Contreras]
 - tests: test_lxd assert features.storage.buckets when present (#1827)
 - tests: replace missed ansible install-method with underscore (#1825)
 - tests: replace ansible install-method with underscore
 - ansible: standardize schema keys
 - ci: run json tool on 22.04 rather than 20.04 (#1823)
 - Stop using devices endpoint for LXD network config (#1819)
 - apport: address new curtin log and config locations (#1812)
 - cc_grub: reword docs for clarity (#1818)
 - tests: Fix preseed test (#1820)
 - Auto-format schema (#1810)
 - Ansible Control Module (#1778)
 - Fix last reported event possibly not being sent (#1796) (LP: #1993836)
 - tests: Ignore unsupported lxd project keys (#1817) [Alberto Contreras]
 - udevadm settle should handle non-udev system gracefully (#1806)
   [dermotbradley]
 - add mariner support (#1780) [Minghe Ren]
 - Net: add BSD ifconfig(8) parser and state class (#1779) [Mina Galić]
 - adding itjamie to .github-cla-signers [Jamie (Bear) Murphy]
 - Fix inconsistency between comment and statement (#1809) [Guillaume Gay]
 - Update .github-cla-signers (#1811) [Guillaume Gay]
 - alpine.py: Add Alpine-specific manage_service function and update tests
   (#1804) [dermotbradley]
 - test: add 3.12-dev to Travis CI (#1798) [Alberto Contreras]
 - add NWCS datasource (#1793) [shell-skrimp]
 - Adding myself as CLA signer (#1799) [s-makin]
 - apport: fix some data collection failures due to symlinks (#1797)
   [Dan Bungert]
 - read-version: Make it compatible with bionic (#1795) [Alberto Contreras]
 - lxd: add support for lxd preseed config(#1789)
 - Enable hotplug for LXD datasource (#1787)
 - cli: collect logs and apport subiquity support
 - add support for Container-Optimized OS (#1748) [vteratipally]
 - test: temporarily disable failing integration test (#1792)
 - Fix LXD/nocloud detection on lxd vm tests (#1791)
 - util: Implement __str__ and __iter__ for Version (#1790)
 - cc_ua: consume ua json api for enable commands [Alberto Contreras]
 - Add clarity to cc_final_message docs (#1788)
 - cc_ntp: add support for BSDs (#1759) [Mina Galić] (LP: #1990041)
 - make Makefile make agnostic (#1786) [Mina Galić]
 - Remove hardcoding and unnecessary overrides in Makefile (#1783)
   [Joseph Mingrone]
 - Add my username (Jehops) to .github-cla-signers (#1784) [Joseph Mingrone]
 - Temporarily remove broken test (#1781)
 - Create reference documentation for base config
 - cc_ansible: add support for galaxy install (#1736)
 - distros/manage_services: add support to disable service (#1772)
   [Mina Galić] (LP: #1991024)
 - OpenBSD: remove pkg_cmd_environ function (#1773)
   [Mina Galić] (LP: 1991567)
 - docs: Correct typo in the FAQ (#1774) [Maximilian Wörner]
 - tests: Use LXD metadata to determine NoCloud status (#1776)
 - analyze: use init-local as start of boot record (#1767) [Chris Patterson]
 - docs: use opensuse for distro name in package doc (#1771)
 - doc: clarify packages as dev only (#1769) [Alberto Contreras]
 - Distro manage service: Improve BSD support (#1758)
   [Mina Galić] (LP: #1990070)
 - testing: check logs for critical errors (#1765) [Chris Patterson]
 - cc_ubuntu_advantage: Handle already attached on Pro [Alberto Contreras]
 - doc: Add configuration explanation (SC-1169)
 - Fix Oracle DS primary interface when using IMDS (#1757) (LP: #1989686)
 - style: prefer absolute imports over relative imports [Mina Galić]
 - tests: Fix ip log during instance destruction (#1755) [Alberto Contreras]
 - cc_ubuntu_advantage: add ua_config in auto-attach [Alberto Contreras]
 - apt configure: sources write/append mode (#1738)
   [Fabian Lichtenegger-Lukas]
 - networkd: Add test and improve typing. (#1747) [Alberto Contreras]
 - pycloudlib: bump commit for gce cpu architecture support (#1750)
 - commit ffcb29bc8315d1e1d6244eeb1cbd8095958f7bad (LP: #1307667)
 - testing: workaround LXD vendor data (#1740)
 - support dhcp{4,6}-overrides in networkd renderer (#1710) [Aidan Obley]
 - tests: Drop httpretty in favor of responses (#1720) [Alberto Contreras]
 - cc_ubuntu_advantage: Implement custom auto-attach behaviors (#1583)
   [Alberto Contreras]
 - Fix Oracle DS not setting subnet when using IMDS (#1735) (LP: #1989686)
 - testing: focal lxd datasource discovery (#1734)
 - cc_ubuntu_advantage: Redact token from logs (#1726) [Alberto Contreras]
 - docs: make sure echo properly evaluates the string (#1733) [Mina Galić]
 - net: set dhclient lease and pid files (#1715)
 - cli: status machine-readable output --format yaml/json (#1663)
   (LP: #1883122)
 - tests: Simplify does_not_raise (#1731) [Alberto Contreras]
 - Refactor: Drop inheritance from object (#1728) [Alberto Contreras]
 - testing: LXD datasource now supported on Focal (#1732)
 - Allow jinja templating in /etc/cloud (SC-1170) (#1722) (LP: #1913461)
 - sources/azure: ensure instance id is always correct (#1727)
   [Chris Patterson]
 - azure: define new attribute for pre-22.3 pickles (#1725)
 - doc: main page Diátaxis rewording (SC-967) (#1701)
 - ubuntu advantage: improved idempotency, enable list is now strict
   [Fabian Lichtenegger-Lukas]
 - test: bump pycloudlib (#1724) [Alberto Contreras]
 - cloud.cfg.tmpl: make sure "centos" settings are identical to "rhel"
   (#1639) [Emanuele Giuseppe Esposito]
 - lxd: fetch 1.0/devices content (#1712) [Alberto Contreras]
 - Update docs according to ad8f406a (#1719)
 - testing: Port unittests/analyze to pytest (#1708) [Alberto Contreras]
 - doc: Fix rtd builds. (#1718) [Alberto Contreras]
 - testing: fully mock noexec calls (#1717) [Alberto Contreras]
 - typing: Add types to cc_<module>.handle (#1700) [Alberto Contreras]
 - Identify 3DS Outscale Datasource as Ec2 (#1686) [Maxime Dufour]
 - config: enable bootstrapping pip in ansible (#1707)
 - Fix cc_chef typing issue (#1716)
 - Refactor instance json files to use Paths (SC-1238) (#1709)
 - tools: read-version check GITHUB_REF and git branch --show-current
   (#1677)
 - net: Ensure a tmp with exec permissions for dhcp (#1690)
   [Alberto Contreras] (LP: #1962343)
 - testing: Fix test regression in test_combined (#1713) [Alberto Contreras]
 - Identify Huawei Cloud as OpenStack (#1689) [huang xinjie]
 - doc: add reporting suggestion to FAQ (SC-1236) (#1698)

22.3.4
 - Fix Oracle DS primary interface when using IMDS (LP: #1989686)

22.3.3
 - Fix Oracle DS not setting subnet when using IMDS (LP: #1989686)

22.3.2
 - azure: define new attribute for pre-22.3 pickles (#1725)
 - sources/azure: ensure instance id is always correct (#1727)

22.3.1
 - Fix v2 interface matching when no MAC (LP: #1986551)
 - test: reduce number of network dependencies in flaky test (#1702)
 - docs: publish cc_ubuntu_autoinstall docs to rtd (#1696)
 - net: Fix EphemeraIPNetwork (#1697) [Alberto Contreras]
 - test: make ansible test work across older versions (#1691)
 - Networkd multi-address support/fix (#1685) [Teodor Garzdin]
 - make: drop broken targets (#1688)
 - net: Passthough v2 netconfigs in netplan systems (#1650)
   [Alberto Contreras] (LP: #1978543)
 - NM ipv6 connection does not work on Azure and Openstack (#1616)
   [Emanuele Giuseppe Esposito]
 - Fix check_format_tip (#1679) [Alberto Contreras]
 - DataSourceVMware: fix var use before init (#1674)
   [Andrew Kutz] (LP: #1987005)
 - rpm/copr: ensure RPM represents new clean.d dir artifacts (#1680)
 - test: avoid centos leaked check of /etc/yum.repos.d/epel-testing.repo
   (#1676)

22.3
 - sources: obj.pkl cache should be written anyime get_data is run (#1669)
 - schema: drop release number from version file (#1664)
 - pycloudlib: bump to quiet azure HTTP info logs (#1668)
 - test: fix wireguard integration tests (#1666)
 - Github is deprecating the 18.04 runner starting 12.1 (#1665)
 - integration tests: Ensure one setup for all tests (#1661)
 - tests: ansible test fixes (#1660)
 - Prevent concurrency issue in test_webhook_hander.py (#1658)
 - Workaround net_setup_link race with udev (#1655) (LP: #1983516)
 - test: drop erroneous lxd assertion, verify command succeeded (#1657)
 - Fix Chrony usage on Centos Stream (#1648) [Sven Haardiek] (LP: #1885952)
 - sources/azure: handle network unreachable errors for savable PPS (#1642)
   [Chris Patterson]
 - Return cc_set_hostname to PER_INSTANCE frequency (#1651) (LP: #1983811)
 - test: Collect integration test time by default (#1638)
 - test: Drop forced package install hack in lxd integration test (#1649)
 - schema: Resolve user-data if --system given (#1644)
   [Alberto Contreras] (LP: #1983306)
 - test: use fake filesystem to avoid file removal (#1647)
   [Alberto Contreras]
 - tox: Fix tip-flake8 and tip-mypy (#1635) [Alberto Contreras]
 - config: Add wireguard config module (#1570) [Fabian Lichtenegger-Lukas]
 - tests: can run without azure-cli, tests expect inactive ansible (#1643)
 - typing: Type UrlResponse.contents (#1633) [Alberto Contreras]
 - testing: fix references to `DEPRECATED.` (#1641) [Alberto Contreras]
 - ssh_util: Handle sshd_config.d folder [Alberto Contreras] (LP: #1968873)
 - schema: Enable deprecations in cc_update_etc_hosts (#1631)
   [Alberto Contreras]
 - Add Ansible Config Module (#1579)
 - util: Support Idle process state in get_proc_ppid() (#1637)
 - schema: Enable deprecations in cc_growpart (#1628) [Alberto Contreras]
 - schema: Enable deprecations in cc_users_groups (#1627)
   [Alberto Contreras]
 - util: Fix error path and parsing in get_proc_ppid()
 - main: avoid downloading full contents cmdline urls (#1606)
   [Alberto Contreras] (LP: #1937319)
 - schema: Enable deprecations in cc_scripts_vendor (#1629)
   [Alberto Contreras]
 - schema: Enable deprecations in cc_set_passwords (#1630)
   [Alberto Contreras]
 - sources/azure: add experimental support for preprovisioned os disks
   (#1622) [Chris Patterson]
 - Remove configobj a_to_u calls (#1632) [Stefano Rivera]
 - cc_debug: Drop this module (#1614) [Alberto Contreras]
 - schema: add aggregate descriptions in anyOf/oneOf (#1636)
 - testing: migrate test_sshutil to pytest (#1617) [Alberto Contreras]
 - testing: Fix test_ca_certs integration test (#1626) [Alberto Contreras]
 - testing: add support for pycloudlib's pro images (#1604)
   [Alberto Contreras]
 - testing: migrate test_cc_set_passwords to pytest (#1615)
   [Alberto Contreras]
 - network: add system_info network activator cloud.cfg overrides (#1619)
   (LP: #1958377)
 - docs: Align git remotes with uss-tableflip setup (#1624)
   [Alberto Contreras]
 - testing: cover active config module checks (#1609) [Alberto Contreras]
 - lxd: lvm avoid thinpool when kernel module absent
 - lxd: enable MTU configuration in cloud-init
 - doc: pin doc8 to last passing version
 - cc_set_passwords fixes (#1590)
 - Modernise importer.py and type ModuleDetails (#1605) [Alberto Contreras]
 - config: Def activate_by_schema_keys for t-z (#1613) [Alberto Contreras]
 - config: define activate_by_schema_keys for p-r mods (#1611)
   [Alberto Contreras]
 - clean: add param to remove /etc/machine-id for golden image creation
 - config: define `activate_by_schema_keys` for a-f mods (#1608)
   [Alberto Contreras]
 - config: define activate_by_schema_keys for s mods (#1612)
   [Alberto Contreras]
 - sources/azure: reorganize tests for network config (#1586)
   [Chris Patterson]
 - config: Define activate_by_schema_keys for g-n mods (#1610)
   [Alberto Contreras]
 - meta-schema: add infra to skip inapplicable modules [Alberto Contreras]
 - sources/azure: don't set cfg["password"] for default user pw (#1592)
   [Chris Patterson]
 - schema: activate grub-dpkg deprecations (#1600) [Alberto Contreras]
 - docs: clarify user password purposes (#1593)
 - cc_lxd: Add btrfs and lvm lxd storage options (SC-1026) (#1585)
 - archlinux: Fix distro naming[1] (#1601) [Kristian Klausen]
 - cc_ubuntu_autoinstall: support live-installer autoinstall config
 - clean: allow third party cleanup scripts in /etc/cloud/clean.d (#1581)
 - sources/azure: refactor chassis asset tag handling (#1574)
   [Chris Patterson]
 - Add "netcho" as contributor (#1591) [Kaloyan Kotlarski]
 - testing: drop impish support (#1596) [Alberto Contreras]
 - black: fix missed formatting issue which landed in main (#1594)
 - bsd: Don't assume that root user is in root group (#1587)
 - docs: Fix comment typo regarding use of packages (#1582)
   [Peter Mescalchin]
 - Update govc command in VMWare walkthrough (#1576) [manioo8]
 - Update .github-cla-signers (#1588) [Daniel Mullins]
 - Rename the openmandriva user to omv (#1575) [Bernhard Rosenkraenzer]
 - sources/azure: increase read-timeout to 60 seconds for wireserver
   (#1571) [Chris Patterson]
 - Resource leak cleanup (#1556)
 - testing: remove appereances of FakeCloud (#1584) [Alberto Contreras]
 - Fix expire passwords for hashed passwords (#1577)
   [Sadegh Hayeri] (LP: #1979065)
 - mounts: fix suggested_swapsize for > 64GB hosts (#1569) [Steven Stallion]
 - Update chpasswd schema to deprecate password parsing (#1517)
 - tox: Remove entries from default envlist (#1578) (LP: #1980854)
 - tests: add test for parsing static dns for existing devices (#1557)
   [Jonas Konrad]
 - testing: port cc_ubuntu_advantage test to pytest (#1559)
   [Alberto Contreras]
 - Schema deprecation handling (#1549) [Alberto Contreras]
 - Enable pytest to run in parallel (#1568)
 - sources/azure: refactor ovf-env.xml parsing (#1550) [Chris Patterson]
 - schema: Force stricter validation (#1547)
 - ubuntu advantage config: http_proxy, https_proxy (#1512)
   [Fabian Lichtenegger-Lukas]
 - net: fix interface matching support (#1552) (LP: #1979877)
 - Fuzz testing jsonchema (#1499) [Alberto Contreras]
 - testing: Wait for changed boot-id in test_status.py (#1548)
 - CI: Fix GH pinned-format jobs (#1558) [Alberto Contreras]
 - Typo fix (#1560) [Jaime Hablutzel]
 - tests: mock dns lookup that causes long timeouts (#1555)
 - tox: add unpinned env for do_format and check_format (#1554)
 - cc_ssh_import_id: Substitute deprecated warn (#1553) [Alberto Contreras]
 - Remove schema errors from log (#1551) (LP: #1978422) (CVE-2022-2084)
 - Update WebHookHandler to run as background thread (SC-456) (#1491)
   (LP: #1910552)
 - testing: Don't run custom cloud dir test on Bionic (#1542)
 - bash completion: update schema command (#1543) (LP: #1979547)
 - CI: add non-blocking run against the linters tip versions (#1531)
   [Paride Legovini]
 - Change groups within the users schema to support lists and strings
   (#1545) [RedKrieg]
 - make it clear which username should go in the contributing doc (#1546)
 - Pin setuptools for Travis (SC-1136) (#1540)
 - Fix LXD datasource crawl when BOOT enabled (#1537)
 - testing: Fix wrong path in dual stack test (#1538)
 - cloud-config: honor cloud_dir setting (#1523)
   [Alberto Contreras] (LP: #1976564)
 - Add python3-debconf to pkg-deps.json Build-Depends (#1535)
   [Alberto Contreras]
 - redhat spec: udev/rules.d lives under /usr/lib on rhel-based systems
   (#1536)
 - tests/azure: add test coverage for DisableSshPasswordAuthentication
   (#1534) [Chris Patterson]
 - summary: Add david-caro to the cla signers (#1527) [David Caro]
 - Add support for OpenMandriva (https://openmandriva.org/) (#1520)
   [Bernhard Rosenkraenzer]
 - tests/azure: refactor ovf creation (#1533) [Chris Patterson]
 - Improve DataSourceOVF error reporting when script disabled (#1525) [rong]
 - tox: integration-tests-jenkins: softfail if only some test failed
   (#1528) [Paride Legovini]
 - CI: drop linters from Travis CI (moved to GH Actions) (#1530)
   [Paride Legovini]
 - sources/azure: remove unused encoding support for customdata (#1526)
   [Chris Patterson]
 - sources/azure: remove unused metadata captured when parsing ovf (#1524)
   [Chris Patterson]
 - sources/azure: remove dscfg parsing from ovf-env.xml (#1522)
   [Chris Patterson]
 - Remove extra space from ec2 dual stack crawl message (#1521)
 - tests/azure: use namespaces in generated ovf-env.xml documents (#1519)
   [Chris Patterson]
 - setup.py: adjust udev/rules default path (#1513)
   [Emanuele Giuseppe Esposito]
 - Add python3-deconf dependency (#1506) [Alberto Contreras]
 - Change match macadress param for network v2 config (#1518)
   [Henrique Caricatti Capozzi]
 - sources/azure: remove unused userdata property from ovf (#1516)
   [Chris Patterson]
 - sources/azure: minor refactoring to network config generation (#1497)
   [Chris Patterson]
 - net: Implement link-local ephemeral ipv6
 - Rename function to avoid confusion (#1501)
 - Fix cc_phone_home requiring 'tries' (#1500) (LP: #1977952)
 - datasources: replace networking functions with stdlib and cloudinit.net
   code
 - Remove xenial references (#1472) [Alberto Contreras]
 - Oracle ds changes (#1474) [Alberto Contreras] (LP: #1967942)
 - improve runcmd docs (#1498)
 - add 3.11-dev to Travis CI (#1493)
 - Only run github actions on pull request (#1496)
 - Fix integration test client creation (#1494) [Alberto Contreras]
 - tox: add link checker environment, fix links (#1480)
 - cc_ubuntu_advantage: Fix doc (#1487) [Alberto Contreras]
 - cc_yum_add_repo: Fix repo id canonicalization (#1489)
   [Alberto Contreras] (LP: #1975818)
 - Add linitio as contributor in the project (#1488) [Kevin Allioli]
 - net-convert: use yaml.dump for debugging python NetworkState obj (#1484)
   (LP: #1975907)
 - test_schema: no relative $ref URLs, replace $ref with local path (#1486)
 - cc_set_hostname: do not write "localhost" when no hostname is given
   (#1453) [Emanuele Giuseppe Esposito]
 - Update .github-cla-signers (#1478) [rong]
 - schema: write_files defaults, versions $ref full URL and add vscode
   (#1479)
 - docs: fix external links, add one more to the list (#1477)
 - doc: Document how to change module frequency (#1481)
 - tests: bump pycloudlib (#1482)
 - tests: bump pycloudlib pinned commit for kinetic Azure (#1476)
 - testing: fix test_status.py (#1475)
 - integration tests: If KEEP_INSTANCE = True, log IP (#1473)
 - Drop mypy excluded files (#1454) [Alberto Contreras]
 - Docs additions (#1470)
 - Add "formatting tests" to Github Actions
 - Remove unused arguments in function signature (#1471)
 - Changelog: correct errant classification of LP issues as GH (#1464)
 - Use Network-Manager and Netplan as default renderers for RHEL and Fedora
   (#1465) [Emanuele Giuseppe Esposito]

22.2
 - Fix test due to caplog incompatibility (#1461) [Alberto Contreras]
 - Align rhel custom files with upstream (#1431)
   [Emanuele Giuseppe Esposito]
 - cc_write_files: Improve schema. (#1460) [Alberto Contreras]
 - cli: Redact files with permission errors in commands (#1440)
   [Alberto Contreras] (LP: #1953430)
 - Improve cc_set_passwords. (#1456) [Alberto Contreras]
 - testing: make fake cloud-init wait actually wait (#1459)
 - Scaleway: Fix network configuration for netplan 0.102 and later (#1455)
   [Maxime Corbin]
 - Fix 'ephmeral' typos in disk names(#1452) [Mike Hucka]
 - schema: version schema-cloud-config-v1.json (#1424)
 - cc_modules: set default meta frequency value when no config available
   (#1457)
 - Log generic warning on non-systemd systems. (#1450) [Alberto Contreras]
 - cc_snap.maybe_install_squashfuse no longer needed in Bionic++. (#1448)
   [Alberto Contreras]
 - Drop support of *-sk keys in cc_ssh (#1451) [Alberto Contreras]
 - testing: Fix console_log tests (#1437)
 - tests: cc_set_passoword update for systemd, non-systemd distros  (#1449)
 - Fix bug in url_helper/dual_stack() logging (#1426)
 - schema: render schema paths from _CustomSafeLoaderWithMarks (#1391)
 - testing: Make integration tests kinetic friendly (#1441)
 - Handle error if SSH service no present. (#1422)
   [Alberto Contreras] (LP: #1969526)
 - Fix network-manager activator availability and order (#1438)
 - sources/azure: remove reprovisioning marker (#1414) [Chris Patterson]
 - upstart: drop vestigial support for upstart (#1421)
 - testing: Ensure NoCloud detected in test (#1439)
 - Update .github-cla-signers kallioli [Kevin Allioli]
 - Consistently strip top-level network key (#1417) (LP: #1906187)
 - testing: Fix LXD VM metadata test (#1430)
 - testing: Add NoCloud setup for NoCloud test (#1425)
 - Update linters and adapt code for compatibility (#1434) [Paride Legovini]
 - run-container: add support for LXD VMs (#1428) [Paride Legovini]
 - integration-reqs: bump pycloudlib pinned commit (#1427) [Paride Legovini]
 - Fix NoCloud docs (#1423)
 - Docs fixes (#1406)
 - docs: Add docs for module creation (#1415)
 - Remove cheetah from templater (#1416)
 - tests: verify_ordered_items fallback to re.escape if needed (#1420)
 - Misc module cleanup (#1418)
 - docs: Fix doc warnings and enable errors (#1419)
   [Alberto Contreras] (LP: #1876341)
 - Refactor cloudinit.sources.NetworkConfigSource to enum (#1413)
   [Alberto Contreras] (LP: #1874875)
 - Don't fail if IB and Ethernet devices 'collide' (#1411)
 - Use cc_* module meta defintion over hardcoded vars (SC-888) (#1385)
 - Fix cc_rsyslog.py initialization (#1404) [Alberto Contreras]
 - Promote cloud-init schema from devel to top level subcommand (#1402)
 - mypy: disable missing imports warning for httpretty (#1412)
   [Chris Patterson]
 - users: error when home should not be created AND ssh keys provided
   [Jeffrey 'jf' Lim]
 - Allow growpart to resize encrypted partitions (#1316)
 - Fix typo in integration_test.rst (#1405) [Alberto Contreras]
 - cloudinit.net refactor: apply_network_config_names (#1388)
   [Alberto Contreras] (LP: #1884602)
 - tests/azure: add fixtures for hardcoded paths (markers and data_dir)
   (#1399) [Chris Patterson]
 - testing: Add responses workaround for focal/impish (#1403)
 - cc_ssh_import_id: fix is_key_in_nested_dict to avoid early False
 - Fix ds-identify not detecting NoCloud seed in config (#1381)
   (LP: #1876375)
 - sources/azure: retry dhcp for failed processes (#1401) [Chris Patterson]
 - Move notes about refactorization out of CONTRIBUTING.rst (#1389)
 - Shave ~8ms off generator runtime (#1387)
 - Fix provisioning dhcp timeout to 20 minutes (#1394) [Chris Patterson]
 - schema: module example strict testing fix seed_random
 - cc_set_hostname: examples small typo (perserve vs preserve)
   [Wouter Schoot]
 - sources/azure: refactor http_with_retries to remove **kwargs (#1392)
   [Chris Patterson]
 - declare dependency on ssh-import-id (#1334)
 - drop references to old dependencies and old centos script
 - sources/azure: only wait for primary nic to be attached during restore
   (#1378) [Anh Vo]
 - cc_ntp: migrated legacy schema to cloud-init-schema.json (#1384)
 - Network functions refactor and bugfixes (#1383)
 - schema: add JSON defs for modules cc_users_groups (#1379)
   (LP: #1858930)
 - Fix doc typo (#1382) [Alberto Contreras]
 - Add support for dual stack IPv6/IPv4 IMDS to Ec2 (#1160)
 - Fix KeyError when rendering sysconfig IPv6 routes (#1380) (LP: #1958506)
 - Return a namedtuple from subp() (#1376)
 - Mypy stubs and other tox maintenance (SC-920) (#1374)
 - Distro Compatibility Fixes (#1375)
 - Pull in Gentoo patches (#1372)
 - schema: add json defs for modules U-Z (#1360)
   (LP: #1858928, #1858929, #1858931, #1858932)
 - util: atomically update sym links to avoid Suppress FileNotFoundError
   when reading status (#1298) [Adam Collard] (LP: #1962150)
 - schema: add json defs for modules scripts-timezone (SC-801) (#1365)
 - docs: Add first tutorial (SC-900) (#1368)
 - BUG 1473527: module ssh-authkey-fingerprints fails Input/output error…
   (#1340) [Andrew Lee] (LP: #1473527)
 - add arch hosts template (#1371)
 - ds-identify: detect LXD for VMs launched from host with > 5.10 kernel
   (#1370) (LP: #1968085)
 - Support EC2 tags in instance metadata (#1309) [Eduardo Dobay]
 - schema: add json defs for modules e-install (SC-651) (#1366)
 - Improve "(no_create_home|system): true" test (#1367) [Jeffrey 'jf' Lim]
 - Expose https_proxy env variable to ssh-import-id cmd (#1333)
   [Michael Rommel]
 - sources/azure: remove bind/unbind logic for hot attached nic (#1332)
   [Chris Patterson]
 - tox: add types-* packages to check_format env (#1362)
 - tests: python 3.10 is showing up in cloudimages (#1364)
 - testing: add additional mocks to test_net tests (#1356) [yangzz-97]
 - schema: add JSON schema for mcollective, migrator and mounts modules
   (#1358)
 - Honor system locale for RHEL (#1355) [Wei Shi]
 - doc: Fix typo in cloud-config-run-cmds.txt example (#1359) [Ali Shirvani]
 - ds-identify: also discover LXD by presence from DMI board_name = LXD
   (#1311)
 - black: bump pinned version to 22.3.0 to avoid click dependency issues
   (#1357)
 - Various doc fixes (#1330)
 - testing: Add missing is_FreeBSD mock to networking test (#1353)
 - Add --no-update to add-apt-repostory call (SC-880) (#1337)
 - schema: add json defs for modules K-L (#1321)
   (LP: #1858899, #1858900, #1858901, #1858902)
 - docs: Re-order readthedocs install (#1354)
 - Stop cc_ssh_authkey_fingerprints from ALWAYS creating home (#1343)
   [Jeffrey 'jf' Lim]
 - docs: add jinja2 pin (#1352)
 - Vultr: Use find_candidate_nics, use ipv6 dns (#1344) [eb3095]
 - sources/azure: move get_ip_from_lease_value out of shim (#1324)
   [Chris Patterson]
 - Fix cloud-init status --wait when no datasource found (#1349)
   (LP: #1966085)
 - schema: add JSON defs for modules resize-salt (SC-654) (#1341)
 - Add myself as a future contributor (#1345) [Neal Gompa (ニール・ゴンパ)]
 - Update .github-cla-signers (#1342) [Jeffrey 'jf' Lim]
 - add Requires=cloud-init-hotplugd.socket in cloud-init-hotplugd.service
   file (#1335) [yangzz-97]
 - Fix sysconfig render when set-name is missing (#1327)
   [Andrew Kutz] (LP: #1855945)
 - Refactoring helper funcs out of NetworkState (#1336) [Andrew Kutz]
 - url_helper: add tuple support for readurl timeout (#1328)
   [Chris Patterson]
 - Make fs labels match for ds-identify and docs (#1329)
 - Work around bug in LXD VM detection (#1325)
 - Remove redundant generator logs (#1318)
 - tox: set verbose flags for integration tests (#1323) [Chris Patterson]
 - net: introduce find_candidate_nics() (#1313) [Chris Patterson]
 - Revert "Ensure system_cfg read before ds net config on Oracle (#1174)"
   (#1326)
 - Add vendor_data2 support for ConfigDrive source (#1307) [cvstealth]
 - Make VMWare data source test host independent and expand testing (#1308)
   [Robert Schweikert]
 - Add json schemas for modules starting with P
 - sources/azure: remove lease file parsing (#1302) [Chris Patterson]
 - remove flaky test from ci (#1322)
 - ci: Switch to python 3.10 in Travis CI (#1320)
 - Better interface handling for Vultr, expect unexpected DHCP servers
   (#1297) [eb3095]
 - Remove unused init local artifact (#1315)
 - Doc cleanups (#1317)
 - docs improvements (#1312)
 - add support for jinja do statements, add unit test (#1314)
   [Paul Bruno] (LP: #1962759)
 - sources/azure: prevent tight loops for DHCP retries (#1285)
   [Chris Patterson]
 - net/dhcp: surface type of DHCP lease failure to caller (#1276)
   [Chris Patterson]
 - Stop hardcoding systemctl location (#1278) [Robert Schweikert]
 - Remove python2 syntax from docs (#1310)
 - [tools/migrate-lp-user-to-github] Rename master branch to main (#1301)
   [Adam Collard]
 - redhat: Depend on "hostname" package (#1288) [Lubomir Rintel]
 - Add native NetworkManager support (#1224) [Lubomir Rintel]
 - Fix link in CLA check to point to contribution guide. (#1299)
   [Adam Collard]
 - check for existing symlink while force creating symlink (#1281)
   [Shreenidhi Shedi]
 - Do not silently ignore integer uid (#1280) (LP: #1875772)
 - tests: create a IPv4/IPv6 VPC in Ec2 integration tests (#1291)
 - Integration test fix ppa  (#1296)
 - tests: on official EC2. cloud-id actually startswith aws not ec2 (#1289)
 - test_ppa_source: accept both http and https URLs (#1292)
   [Paride Legovini]
 - Fix apt test on azure
 - add "lkundrak" as contributor [Lubomir Rintel]
 - Holmanb/integration test fix ppa (#1287)
 - Include missing subcommand in manpage (#1279)
 - Clean up artifacts from pytest, packaging, release with make clean
   (#1277)
 - sources/azure: ensure retries on IMDS request failure (#1271)
   [Chris Patterson]
 - sources/azure: removed unused savable PPS paths (#1268) [Chris Patterson]
 - integration tests: fix Azure failures (#1269)

22.1
 - sources/azure: report ready in local phase (#1265) [Chris Patterson]
 - sources/azure: validate IMDS network configuration metadata (#1257)
   [Chris Patterson]
 - docs: Add more details to runcmd docs (#1266)
 - use PEP 589 syntax for TypeDict (#1253)
 - mypy: introduce type checking (#1254) [Chris Patterson]
 - Fix extra ipv6 issues, code reduction and simplification (#1243) [eb3095]
 - tests: when generating crypted password, generate in target env (#1252)
 - sources/azure: address mypy/pyright typing complaints (#1245)
   [Chris Patterson]
 - Docs for x-shellscript* userdata (#1260)
 - test_apt_security: azure platform has specific security URL overrides
   (#1263)
 - tests: lsblk --json output changes mountpoint key to mountpoinst []
   (#1261)
 - mounts: fix mount opts string for ephemeral disk (#1250)
   [Chris Patterson]
 - Shell script handlers by freq (#1166) [Chris Lalos]
 - minor improvements to documentation (#1259) [Mark Esler]
 - cloud-id: publish /run/cloud-init/cloud-id-<cloud-type> files (#1244)
 - add "eslerm" as contributor (#1258) [Mark Esler]
 - sources/azure: refactor ssh key handling (#1248) [Chris Patterson]
 - bump pycloudlib (#1256)
 - sources/hetzner: Use EphemeralDHCPv4 instead of static configuration
   (#1251) [Markus Schade]
 - bump pycloudlib version (#1255)
 - Fix IPv6 netmask format for sysconfig (#1215) [Harald] (LP: #1959148)
 - sources/azure: drop debug print (#1249) [Chris Patterson]
 - tests: do not check instance.pull_file().ok() (#1246)
 - sources/azure: consolidate ephemeral DHCP configuration (#1229)
   [Chris Patterson]
 - cc_salt_minion freebsd fix for rc.conf (#1236)
 - sources/azure: fix metadata check in _check_if_nic_is_primary() (#1232)
   [Chris Patterson]
 - Add _netdev option to mount Azure ephemeral disk (#1213) [Eduardo Otubo]
 - testing: stop universally overwriting /etc/cloud/cloud.cfg.d (#1237)
 - Integration test changes (#1240)
 - Fix Gentoo Locales (#1205)
 - Add "slingamn" as contributor (#1235) [Shivaram Lingamneni]
 - integration: do not LXD bind mount /etc/cloud/cloud.cfg.d (#1234)
 - Integration testing docs and refactor (#1231)
 - vultr: Return metadata immediately when found (#1233) [eb3095]
 - spell check docs with spellintian (#1223)
 - docs: include upstream python version info (#1230)
 - Schema a d (#1211)
 - Move LXD to end ds-identify DSLIST (#1228) (LP: #1959118)
 - fix parallel tox execution (#1214)
 - sources/azure: refactor _report_ready_if_needed and _poll_imds (#1222)
   [Chris Patterson]
 - Do not support setting up archive.canonical.com as a source (#1219)
   [Steve Langasek] (LP: #1959343)
 - Vultr: Fix lo being used for DHCP, try next on cmd fail (#1208) [eb3095]
 - sources/azure: refactor _should_reprovision[_after_nic_attach]() logic
   (#1206) [Chris Patterson]
 - update ssh logs to show ssh private key gens pub and simplify code
   (#1221) [Steve Weber]
 - Remove mitechie from stale PR github action (#1217)
 - Include POST format in cc_phone_home docs (#1218) (LP: #1959149)
 - Add json parsing of ip addr show (SC-723) (#1210)
 - cc_rsyslog: fix typo in docstring (#1207) [Louis Sautier]
 - Update .github-cla-signers (#1204) [Chris Lalos]
 - sources/azure: drop unused case in _report_failure() (#1200)
   [Chris Patterson]
 - sources/azure: always initialize _ephemeral_dhcp_ctx on unpickle (#1199)
   [Chris Patterson]
 - Add support for gentoo templates and cloud.cfg (#1179) [vteratipally]
 - sources/azure: unpack ret tuple in crawl_metadata() (#1194)
   [Chris Patterson]
 - tests: focal caplog has whitespace indentation for multi-line logs
   (#1201)
 - Seek interfaces, skip dummy interface, fix region codes (#1192) [eb3095]
 - integration: test against the Ubuntu daily images (#1198)
   [Paride Legovini]
 - cmd: status and cloud-id avoid change in behavior for 'not run' (#1197)
 - tox: pass PYCLOUDLIB_* env vars into integration tests when present
   (#1196)
 - sources/azure: set ovf_is_accessible when OVF is read successfully
   (#1193) [Chris Patterson]
 - Enable OVF environment transport via ISO in example (#1195) [Megian]
 - sources/azure: consolidate DHCP variants to EphemeralDHCPv4WithReporting
   (#1190) [Chris Patterson]
 - Single JSON schema validation in early boot (#1175)
 - Add DatasourceOVF network-config propery to Ubuntu OVF example (#1184)
   [Megian]
 - testing: support pycloudlib config file (#1189)
 - Ensure system_cfg read before ds net config on Oracle (SC-720) (#1174)
   (LP: #1956788)
 - Test Optimization Proposal (SC-736) (#1188)
 - cli: cloud-id report not-run or disabled state as cloud-id (#1162)
 - Remove distutils usage (#1177) [Shreenidhi Shedi]
 - add .python-version to gitignore (#1186)
 - print error if datasource import fails (#1170)
   [Emanuele Giuseppe Esposito]
 - Add new config module to set keyboard layout (#1176)
   [maxnet] (LP: #1951593)
 - sources/azure: rename metadata_type -> MetadataType (#1181)
   [Chris Patterson]
 - Remove 3.5 and xenial support (SC-711) (#1167)
 - tests: mock LXD datasource detection in ds-identify on LXD containers
   (#1178)
 - pylint: silence errors on compat code for old jsonschema (#1172)
   [Paride Legovini]
 - testing: Add 3.10 Test Coverage (#1173)
 - Remove unittests from integration test job in travis (#1141)
 - Don't throw exceptions for empty cloud config (#1130)
 - bsd/resolv.d/ avoid duplicated entries (#1163) [Gonéri Le Bouder]
 - sources/azure: do not persist failed_desired_api_version flag (#1159)
   [Chris Patterson]
 - Update cc_ubuntu_advantage calls to assume-yes (#1158)
   [John Chittum] (LP: #1954842)
 - openbsd: properly restart the network on 7.0 (#1150) [Gonéri Le Bouder]
 - Add .git-blame-ignore-revs (#1161)
 - Adopt Black and isort (SC-700) (#1157)
 - Include dpkg frontend lock in APT_LOCK_FILES (#1153)
 - tests/cmd/query: fix test run as root and add coverage for defaults
   (#1156) [Chris Patterson] (LP: #1825027)
 - Schema processing changes (SC-676) (#1144)
 - Add dependency workaround for impish in bddeb (#1148)
 - netbsd: install new dep packages (#1151) [Gonéri Le Bouder]
 - find_devs_with_openbsd: ensure we return the last entry (#1149)
   [Gonéri Le Bouder]
 - sources/azure: remove unnecessary hostname bounce (#1143)
   [Chris Patterson]
 - find_devs/openbsd: accept ISO on disk (#1132)
   [Gonéri Le Bouder]
 - Improve error log message when mount failed (#1140) [Ksenija Stanojevic]
 - add KsenijaS as a contributor (#1145) [Ksenija Stanojevic]
 - travis - don't run integration tests if no deb (#1139)
 - factor out function for getting top level directory of cloudinit (#1136)
 - testing: Add deterministic test id (#1138)
 - mock sleep() in azure test (#1137)
 - Add miraclelinux support (#1128) [Haruki TSURUMOTO]
 - docs: Make MACs lowercase in network config (#1135) (LP: #1876941)
 - Add Strict Metaschema Validation (#1101)
 - update dead link (#1133)
 - cloudinit/net: handle two different routes for the same ip (#1124)
   [Emanuele Giuseppe Esposito]
 - docs: pin mistune dependency (#1134)
 - Reorganize unit test locations under tests/unittests (#1126)
 - Fix exception when no activator found (#1129) (LP: #1948681)
 - jinja: provide and document jinja-safe key aliases in instance-data
   (SC-622) (#1123)
 - testing: Remove date from final_message test (SC-638) (#1127)
 - Move GCE metadata fetch to init-local (SC-502) (#1122)
 - Fix missing metadata routes for vultr (#1125) [eb3095]
 - cc_ssh_authkey_fingerprints.py: prevent duplicate messages on console
   (#1081) [dermotbradley]
 - sources/azure: remove unused remnants related to agent command (#1119)
   [Chris Patterson]
 - github: update PR template's contributing URL (#1120) [Chris Patterson]
 - docs: Rename HACKING.rst to CONTRIBUTING.rst (#1118)
 - testing: monkeypatch system_info call in unit tests (SC-533) (#1117)
 - Fix Vultr timeout and wait values (#1113) [eb3095]
 - lxd: add preference for LXD cloud-init.* config keys over user keys
   (#1108)
 - VMware: source /etc/network/interfaces.d/* on Debian
   [chengcheng-chcheng] (LP: #1950136)
 - Add cjp256 as contributor (#1109) [Chris Patterson]
 - integration_tests: Ensure log directory exists before symlinking to it
   (#1110)
 - testing: add growpart integration test (#1104)
 - integration_test: Speed up CI run time (#1111)
 - Some miscellaneous integration test fixes (SC-606) (#1103)
 - tests: specialize lxd_discovery test for lxd_vm vendordata (#1106)
 - Add convenience symlink to integration test output (#1105)
 - Fix for set-name bug in networkd renderer (#1100)
   [Andrew Kutz] (LP: #1949407)
 - Wait for apt lock (#1034) (LP: #1944611)
 - testing: stop chef test from running on openstack (#1102)
 - alpine.py: add options to the apk upgrade command (#1089) [dermotbradley]

21.4
 - Azure: fallback nic needs to be reevaluated during reprovisioning
   (#1094) [Anh Vo]
 - azure: pps imds (#1093) [Anh Vo]
 - testing: Remove calls to 'install_new_cloud_init' (#1092)
 - Add LXD datasource (#1040)
 - Fix unhandled apt_configure case. (#1065) [Brett Holman]
 - Allow libexec for hotplug (#1088)
 - Add necessary mocks to test_ovf unit tests (#1087)
 - Remove (deprecated) apt-key (#1068) [Brett Holman] (LP: #1836336)
 - distros: Remove a completed "TODO" comment (#1086)
 - cc_ssh.py: Add configuration for controlling ssh-keygen output (#1083)
   [dermotbradley]
 - Add "install hotplug" module (SC-476) (#1069) (LP: #1946003)
 - hosts.alpine.tmpl: rearrange the order of short and long hostnames
   (#1084) [dermotbradley]
 - Add max version to docutils
 - cloudinit/dmi.py: Change warning to debug to prevent console display
   (#1082) [dermotbradley]
 - remove unnecessary EOF string in
   disable-sshd-keygen-if-cloud-init-active.conf (#1075) [Emanuele
   Giuseppe Esposito]
 - Add module 'write-files-deferred' executed in stage 'final' (#916)
   [Lucendio]
 - Bump pycloudlib to fix CI (#1080)
 - Remove pin in dependencies for jsonschema (#1078)
 - Add "Google" as possible system-product-name (#1077) [vteratipally]
 - Update Debian security suite for bullseye (#1076) [Johann Queuniet]
 - Leave the details of service management to the distro (#1074)
   [Andy Fiddaman]
 - Fix typos in setup.py (#1059) [Christian Clauss]
 - Update Azure _unpickle (SC-500) (#1067) (LP: #1946644)
 - cc_ssh.py: fix private key group owner and permissions (#1070)
   [Emanuele Giuseppe Esposito]
 - VMware: read network-config from ISO (#1066) [Thomas Weißschuh]
 - testing: mock sleep in gce unit tests (#1072)
 - CloudStack: fix data-server DNS resolution (#1004)
   [Olivier Lemasle] (LP: #1942232)
 - Fix unit test broken by pyyaml upgrade (#1071)
 - testing: add get_cloud function (SC-461) (#1038)
 - Inhibit sshd-keygen@.service if cloud-init is active (#1028)
   [Ryan Harper]
 - VMWARE: search the deployPkg plugin in multiarch dir (#1061)
   [xiaofengw-vmware] (LP: #1944946)
 - Fix set-name/interface DNS bug (#1058) [Andrew Kutz] (LP: #1946493)
 - Use specified tmp location for growpart (#1046) [jshen28]
 - .gitignore: ignore tags file for ctags users (#1057) [Brett Holman]
 - Allow comments in runcmd and report failed commands correctly (#1049)
   [Brett Holman] (LP: #1853146)
 - tox integration: pass the *_proxy, GOOGLE_*, GCP_* env vars (#1050)
   [Paride Legovini]
 - Allow disabling of network activation (SC-307) (#1048) (LP: #1938299)
 - renderer: convert relative imports to absolute (#1052) [Paride Legovini]
 - Support ETHx_IP6_GATEWAY, SET_HOSTNAME on OpenNebula (#1045)
   [Vlastimil Holer]
 - integration-requirements: bump the pycloudlib commit (#1047)
   [Paride Legovini]
 - Allow Vultr to set MTU and use as-is configs (#1037) [eb3095]
 - pin jsonschema in requirements.txt (#1043)
 - testing: remove cloud_tests (#1020)
 - Add andgein as contributor (#1042) [Andrew Gein]
 - Make wording for module frequency consistent (#1039) [Nicolas Bock]
 - Use ascii code for growpart (#1036) [jshen28]
 - Add jshen28 as contributor (#1035) [jshen28]
 - Skip test_cache_purged_on_version_change on Azure (#1033)
 - Remove invalid ssh_import_id from examples (#1031)
 - Cleanup Vultr support (#987) [eb3095]
 - docs: update cc_disk_setup for fs to raw disk (#1017)
 - HACKING.rst: change contact info to James Falcon (#1030)
 - tox: bump the pinned flake8 and pylint version (#1029)
   [Paride Legovini] (LP: #1944414)
 - Add retries to DataSourceGCE.py when connecting to GCE (#1005)
   [vteratipally]
 - Set Azure to apply networking config every BOOT (#1023)
 - Add connectivity_url to Oracle's EphemeralDHCPv4 (#988) (LP: #1939603)
 - docs: fix typo and include sudo for report bugs commands (#1022)
   [Renan Rodrigo] (LP: #1940236)
 - VMware: Fix typo introduced in #947 and add test (#1019) [PengpengSun]
 - Update IPv6 entries in /etc/hosts (#1021) [Richard Hansen] (LP: #1943798)
 - Integration test upgrades for the 21.3-1 SRU (#1001)
 - Add Jille to tools/.github-cla-signers (#1016) [Jille Timmermans]
 - Improve ug_util.py (#1013) [Shreenidhi Shedi]
 - Support openEuler OS (#1012) [zhuzaifangxuele]
 - ssh_utils.py: ignore when sshd_config options are not key/value pairs
   (#1007) [Emanuele Giuseppe Esposito]
 - Set Azure to only update metadata on BOOT_NEW_INSTANCE (#1006)
 - cc_update_etc_hosts: Use the distribution-defined path for the hosts
   file (#983) [Andy Fiddaman]
 - Add CloudLinux OS support (#1003) [Alexandr Kravchenko]
 - puppet config: add the start_agent option (#1002) [Andrew Bogott]
 - Fix `make style-check` errors (#1000) [Shreenidhi Shedi]
 - Make cloud-id copyright year (#991) [Andrii Podanenko]
 - Add support to accept-ra in networkd renderer (#999) [Shreenidhi Shedi]
 - Update ds-identify to pass shellcheck (#979) [Andrew Kutz]
 - Azure: Retry dhcp on timeouts when polling reprovisiondata (#998)
   [aswinrajamannar]
 - testing: Fix ssh keys integration test (#992)

21.3
 - Azure: During primary nic detection, check interface status continuously
   before rebinding again (#990) [aswinrajamannar]
 - Fix home permissions modified by ssh module (SC-338) (#984)
   (LP: #1940233)
 - Add integration test for sensitive jinja substitution (#986)
 - Ignore hotplug socket when collecting logs (#985) (LP: #1940235)
 - testing: Add missing mocks to test_vmware.py (#982)
 - add Zadara Edge Cloud Platform to the supported clouds list (#963)
   [sarahwzadara]
 - testing: skip upgrade tests on LXD VMs (#980)
 - Only invoke hotplug socket when functionality is enabled (#952)
 - Revert unnecesary lcase in ds-identify (#978) [Andrew Kutz]
 - cc_resolv_conf: fix typos (#969) [Shreenidhi Shedi]
 - Replace broken httpretty tests with mock (SC-324) (#973)
 - Azure: Check if interface is up after sleep when trying to bring it up
   (#972) [aswinrajamannar]
 - Update dscheck_VMware's rpctool check (#970) [Shreenidhi Shedi]
 - Azure: Logging the detected interfaces (#968) [Moustafa Moustafa]
 - Change netifaces dependency to 0.10.4 (#965) [Andrew Kutz]
 - Azure: Limit polling network metadata on connection errors (#961)
   [aswinrajamannar]
 - Update inconsistent indentation (#962) [Andrew Kutz]
 - cc_puppet: support AIO installations and more (#960) [Gabriel Nagy]
 - Add Puppet contributors to CLA signers (#964) [Noah Fontes]
 - Datasource for VMware (#953) [Andrew Kutz]
 - photon: refactor hostname handling and add networkd activator (#958)
   [sshedi]
 - Stop copying ssh system keys and check folder permissions (#956)
   [Emanuele Giuseppe Esposito]
 - testing: port remaining cloud tests to integration testing framework
   (SC-191) (#955)
 - generate contents for ovf-env.xml when provisioning via IMDS (#959)
   [Anh Vo]
 - Add support for EuroLinux 7 && EuroLinux 8 (#957) [Aleksander Baranowski]
 - Implementing device_aliases as described in docs (#945)
   [Mal Graty] (LP: #1867532)
 - testing: fix test_ssh_import_id.py (#954)
 - Add ability to manage fallback network config on PhotonOS (#941) [sshedi]
 - Add VZLinux support (#951) [eb3095]
 - VMware: add network-config support in ovf-env.xml (#947) [PengpengSun]
 - Update pylint to v2.9.3 and fix the new issues it spots (#946)
   [Paride Legovini]
 - Azure: mount default provisioning iso before try device listing (#870)
   [Anh Vo]
 - Document known hotplug limitations (#950)
 - Initial hotplug support (#936)
 - Fix MIME policy failure on python version upgrade (#934)
 - run-container: fixup the centos repos baseurls when using http_proxy
   (#944) [Paride Legovini]
 - tools: add support for building rpms on rocky linux (#940)
 - ssh-util: allow cloudinit to merge all ssh keys into a custom user
   file, defined in AuthorizedKeysFile (#937) [Emanuele Giuseppe Esposito]
   (LP: #1911680)
 - VMware: new "allow_raw_data" switch (#939) [xiaofengw-vmware]
 - bump pycloudlib version (#935)
 - add renanrodrigo as a contributor (#938) [Renan Rodrigo]
 - testing: simplify test_upgrade.py (#932)
 - freebsd/net_v1 format: read MTU from root (#930) [Gonéri Le Bouder]
 - Add new network activators to bring up interfaces (#919)
 - - Detect a Python version change and clear the cache (#857)
   [Robert Schweikert]
 - cloud_tests: fix the Impish release name (#931) [Paride Legovini]
 - Removed distro specific network code from Photon (#929) [sshedi]
 - Add support for VMware PhotonOS (#909) [sshedi]
 - cloud_tests: add impish release definition (#927) [Paride Legovini]
 - docs: fix stale links rename master branch to main (#926)
 - Fix DNS in NetworkState (SC-133) (#923)
 - tests: Add 'adhoc' mark for integration tests (#925)
 - Fix the spelling of "DigitalOcean" (#924) [Mark Mercado]
 - Small Doc Update for ReportEventStack and Test (#920) [Mike Russell]
 - Replace deprecated collections.Iterable with abc replacement (#922)
   (LP: #1932048)
 - testing: OCI availability domain is now required (SC-59) (#910)
 - add DragonFlyBSD support (#904) [Gonéri Le Bouder]
 - Use instance-data-sensitive.json in jinja templates (SC-117) (#917)
   (LP: #1931392)
 - doc: Update NoCloud docs stating required files (#918) (LP: #1931577)
 - build-on-netbsd: don't pin a specific py3 version (#913)
   [Gonéri Le Bouder]
 - - Create the log file with 640 permissions (#858) [Robert Schweikert]
 - Allow braces to appear in dhclient output (#911) [eb3095]
 - Docs: Replace all freenode references with libera (#912)
 - openbsd/net: flush the route table on net restart (#908)
   [Gonéri Le Bouder]
 - Add Rocky Linux support to cloud-init (#906) [Louis Abel]
 - Add "esposem" as contributor (#907) [Emanuele Giuseppe Esposito]
 - Add integration test for #868 (#901)
 - Added support for importing keys via primary/security mirror clauses
   (#882) [Paul Goins] (LP: #1925395)
 - [examples] config-user-groups expire in the future (#902)
   [Geert Stappers]
 - BSD: static network, set the mtu (#894) [Gonéri Le Bouder]
 - Add integration test for lp-1920939 (#891)
 - Fix unit tests breaking from new httpretty version (#903)
 - Allow user control over update events (#834)
 - Update test characters in substitution unit test (#893)
 - cc_disk_setup.py: remove UDEVADM_CMD definition as not used (#886)
   [dermotbradley]
 - Add AlmaLinux OS support (#872) [Andrew Lukoshko]

21.2
 - Add \r\n check for SSH keys in Azure (#889)
 - Revert "Add support to resize rootfs if using LVM (#721)" (#887)
   (LP: #1922742)
 - Add Vultaire as contributor (#881) [Paul Goins]
 - Azure: adding support for consuming userdata from IMDS (#884) [Anh Vo]
 - test_upgrade: modify test_upgrade_package to run for more sources (#883)
 - Fix chef module run failure when chef_license is set (#868) [Ben Hughes]
 - Azure: Retry net metadata during nic attach for non-timeout errs (#878)
   [aswinrajamannar]
 - Azure: Retrieve username and hostname from IMDS (#865) [Thomas Stringer]
 - Azure: eject the provisioning iso before reporting ready (#861) [Anh Vo]
 - Use `partprobe` to re-read partition table if available (#856)
   [Nicolas Bock] (LP: #1920939)
 - fix error on upgrade caused by new vendordata2 attributes (#869)
   (LP: #1922739)
 - add prefer_fqdn_over_hostname config option (#859)
   [hamalq] (LP: #1921004)
 - Emit dots on travis to avoid timeout (#867)
 - doc: Replace remaining references to user-scripts as a config module
   (#866) [Ryan Harper]
 - azure: Removing ability to invoke walinuxagent (#799) [Anh Vo]
 - Add Vultr support (#827) [David Dymko]
 - Fix unpickle for source paths missing run_dir (#863)
   [lucasmoura] (LP: #1899299)
 - sysconfig: use BONDING_MODULE_OPTS on SUSE (#831) [Jens Sandmann]
 - bringup_static_routes: fix gateway check (#850) [Petr Fedchenkov]
 - add hamalq user (#860) [hamalq]
 - Add support to resize rootfs if using LVM (#721)
   [Eduardo Otubo] (LP: #1799953)
 - Fix mis-detecting network configuration in initramfs cmdline (#844)
   (LP: #1919188)
 - tools/write-ssh-key-fingerprints: do not display empty header/footer
   (#817) [dermotbradley]
 - Azure helper: Ensure Azure http handler sleeps between retries (#842)
   [Johnson Shi]
 - Fix chef apt source example (#826) [timothegenzmer]
 - .travis.yml: generate an SSH key before running tests (#848)
 - write passwords only to serial console, lock down cloud-init-output.log
   (#847) (LP: #1918303)
 - Fix apt default integration test (#845)
 - integration_tests: bump pycloudlib dependency (#846)
 - Fix stack trace if vendordata_raw contained an array (#837) [eb3095]
 - archlinux: Fix broken locale logic (#841)
   [Kristian Klausen] (LP: #1402406)
 - Integration test for #783 (#832)
 - integration_tests: mount more paths IN_PLACE (#838)
 - Fix requiring device-number on EC2 derivatives (#836) (LP: #1917875)
 - Remove the vi comment from the part-handler example (#835)
 - net: exclude OVS internal interfaces in get_interfaces (#829)
   (LP: #1912844)
 - tox.ini: pass OS_* environment variables to integration tests (#830)
 - integration_tests: add OpenStack as a platform (#804)
 - Add flexibility to IMDS api-version (#793) [Thomas Stringer]
 - Fix the TestApt tests using apt-key on Xenial and Hirsute (#823)
   [Paride Legovini] (LP: #1916629)
 - doc: remove duplicate "it" from nocloud.rst (#825) [V.I. Wood]
 - archlinux: Use hostnamectl to set the transient hostname (#797)
   [Kristian Klausen]
 - cc_keys_to_console.py: Add documentation for recently added config key
   (#824) [dermotbradley]
 - Update cc_set_hostname documentation (#818) [Toshi Aoyama]

21.1
 - Azure: Support for VMs without ephemeral resource disks. (#800)
   [Johnson Shi] (LP: #1901011)
 - cc_keys_to_console: add option to disable key emission (#811)
   [Michael Hudson-Doyle] (LP: #1915460)
 - integration_tests: introduce lxd_use_exec mark (#802)
 - azure: case-insensitive UUID to avoid new IID during kernel upgrade
   (#798) (LP: #1835584)
 - stale.yml: don't ask submitters to reopen PRs (#816)
 - integration_tests: fix use of SSH agent within tox (#815)
 - integration_tests: add UPGRADE CloudInitSource (#812)
 - integration_tests: use unique MAC addresses for tests (#813)
 - Update .gitignore (#814)
 - Port apt cloud_tests to integration tests (#808)
 - integration_tests: fix test_gh626 on LXD VMs (#809)
 - Fix attempting to decode binary data in test_seed_random_data test (#806)
 - Remove wait argument from tests with session_cloud calls (#805)
 - Datasource for UpCloud (#743) [Antti Myyrä]
 - test_gh668: fix failure on LXD VMs (#801)
 - openstack: read the dynamic metadata group vendor_data2.json (#777)
   [Andrew Bogott] (LP: #1841104)
 - includedir in suoders can be prefixed by "arroba" (#783)
   [Jordi Massaguer Pla]
 - [VMware] change default max wait time to 15s (#774) [xiaofengw-vmware]
 - Revert integration test associated with reverted #586 (#784)
 - Add jordimassaguerpla as contributor (#787) [Jordi Massaguer Pla]
 - Add Rick Harding to CLA signers (#792) [Rick Harding]
 - HACKING.rst: add clarifying note to LP CLA process section (#789)
 - Stop linting cloud_tests (#791)
 - cloud-tests: update cryptography requirement (#790) [Joshua Powers]
 - Remove 'remove-raise-on-failure' calls from integration_tests (#788)
 - Use more cloud defaults in integration tests (#757)
 - Adding self to cla signers (#776) [Andrew Bogott]
 - doc: avoid two warnings (#781) [Dan Kenigsberg]
 - Use proper spelling for Red Hat (#778) [Dan Kenigsberg]
 - Add antonyc to .github-cla-signers (#747) [Anton Chaporgin]
 - integration_tests: log image serial if available (#772)
 - [VMware] Support cloudinit raw data feature (#691) [xiaofengw-vmware]
 - net: Fix static routes to host in eni renderer (#668) [Pavel Abalikhin]
 - .travis.yml: don't run cloud_tests in CI (#756)
 - test_upgrade: add some missing commas (#769)
 - cc_seed_random: update documentation and fix integration test (#771)
   (LP: #1911227)
 - Fix test gh-632 test to only run on NoCloud (#770) (LP: #1911230)
 - archlinux: fix package upgrade command handling (#768) [Bao Trinh]
 - integration_tests: add integration test for LP: #1910835 (#761)
 - Fix regression with handling of IMDS ssh keys (#760) [Thomas Stringer]
 - integration_tests: log cloud-init version in SUT (#758)
 - Add ajmyyra as contributor (#742) [Antti Myyrä]
 - net_convert: add some missing help text (#755)
 - Missing IPV6_AUTOCONF=no to render sysconfig dhcp6 stateful on RHEL
   (#753) [Eduardo Otubo]
 - doc: document missing IPv6 subnet types (#744) [Antti Myyrä]
 - Add example configuration for datasource `AliYun` (#751) [Xiaoyu Zhong]
 - integration_tests: add SSH key selection settings (#754)
 - fix a typo in man page cloud-init.1 (#752) [Amy Chen]
 - network-config-format-v2.rst: add Netplan Passthrough section (#750)
 - stale: re-enable post holidays (#749)
 - integration_tests: port ca_certs tests from cloud_tests (#732)
 - Azure: Add telemetry for poll IMDS (#741) [Johnson Shi]
 - doc: move testing section from HACKING to its own doc (#739)
 - No longer allow integration test failures on travis (#738)
 - stale: fix error in definition (#740)
 - integration_tests: set log-cli-level to INFO by default (#737)
 - PULL_REQUEST_TEMPLATE.md: use backticks around commit message (#736)
 - stale: disable check for holiday break (#735)
 - integration_tests: log the path we collect logs into (#733)
 - .travis.yml: add (most) supported Python versions to CI (#734)
 - integration_tests: fix IN_PLACE CLOUD_INIT_SOURCE (#731)
 - cc_ca_certs: add RHEL support (#633) [cawamata]
 - Azure: only generate config for NICs with addresses (#709)
   [Thomas Stringer]
 - doc: fix CloudStack configuration example (#707) [Olivier Lemasle]
 - integration_tests: restrict test_lxd_bridge appropriately (#730)
 - Add integration tests for CLI functionality (#729)
 - Integration test for gh-626 (#728)
 - Some test_upgrade fixes (#726)
 - Ensure overriding test vars with env vars works for booleans (#727)
 - integration_tests: port lxd_bridge test from cloud_tests (#718)
 - Integration test for gh-632. (#725)
 - Integration test for gh-671 (#724)
 - integration-requirements.txt: bump pycloudlib commit (#723)
 - Drop unnecessary shebang from cmd/main.py (#722) [Eduardo Otubo]
 - Integration test for LP: #1813396 and #669 (#719)
 - integration_tests: include timestamp in log output (#720)
 - integration_tests: add test for LP: #1898997 (#713)
 - Add integration test for power_state_change module (#717)
 - Update documentation for network-config-format-v2 (#701) [ggiesen]
 - sandbox CA Cert tests to not require ca-certificates (#715)
   [Eduardo Otubo]
 - Add upgrade integration test (#693)
 - Integration test for 570 (#712)
 - Add ability to keep snapshotted images in integration tests (#711)
 - Integration test for pull #586 (#706)
 - integration_tests: introduce skipping of tests by OS (#702)
 - integration_tests: introduce IntegrationInstance.restart (#708)
 - Add lxd-vm to list of valid integration test platforms (#705)
 - Adding BOOTPROTO = dhcp to render sysconfig dhcp6 stateful on RHEL
   (#685) [Eduardo Otubo]
 - Delete image snapshots created for integration tests (#682)
 - Parametrize ssh_keys_provided integration test (#700) [lucasmoura]
 - Drop use_sudo attribute on IntegrationInstance (#694) [lucasmoura]
 - cc_apt_configure: add riscv64 as a ports arch (#687)
   [Dimitri John Ledkov]
 - cla: add xnox (#692) [Dimitri John Ledkov]
 - Collect logs from integration test runs (#675)

20.4.1
 - Revert "ssh_util: handle non-default AuthorizedKeysFile config (#586)"

20.4
 - tox: avoid tox testenv subsvars for xenial support (#684)
 - Ensure proper root permissions in integration tests (#664) [James Falcon]
 - LXD VM support in integration tests (#678) [James Falcon]
 - Integration test for fallocate falling back to dd (#681) [James Falcon]
 - .travis.yml: correctly integration test the built .deb (#683)
 - Ability to hot-attach NICs to preprovisioned VMs before reprovisioning
   (#613) [aswinrajamannar]
 - Support configuring SSH host certificates. (#660) [Jonathan Lung]
 - add integration test for LP: #1900837 (#679)
 - cc_resizefs on FreeBSD: Fix _can_skip_ufs_resize (#655)
   [Mina Galić] (LP: #1901958, #1901958)
 - DataSourceAzure: push dmesg log to KVP (#670) [Anh Vo]
 - Make mount in place for tests work (#667) [James Falcon]
 - integration_tests: restore emission of settings to log (#657)
 - DataSourceAzure: update password for defuser if exists (#671) [Anh Vo]
 - tox.ini: only select "ci" marked tests for CI runs (#677)
 - Azure helper: Increase Azure Endpoint HTTP retries (#619) [Johnson Shi]
 - DataSourceAzure: send failure signal on Azure datasource failure (#594)
   [Johnson Shi]
 - test_persistence: simplify VersionIsPoppedFromState (#674)
 - only run a subset of integration tests in CI (#672)
 - cli: add --system param to allow validating system user-data on a
   machine (#575)
 - test_persistence: add VersionIsPoppedFromState test (#673)
 - introduce an upgrade framework and related testing (#659)
 - add --no-tty option to gpg (#669) [Till Riedel] (LP: #1813396)
 - Pin pycloudlib to a working commit (#666) [James Falcon]
 - DataSourceOpenNebula: exclude SRANDOM from context output (#665)
 - cloud_tests: add hirsute release definition (#662)
 - split integration and cloud_tests requirements (#652)
 - faq.rst: add warning to answer that suggests running `clean` (#661)
 - Fix stacktrace in DataSourceRbxCloud if no metadata disk is found (#632)
   [Scott Moser]
 - Make wakeonlan Network Config v2 setting actually work (#626)
   [dermotbradley]
 - HACKING.md: unify network-refactoring namespace (#658) [Mina Galić]
 - replace usage of dmidecode with kenv on FreeBSD (#621) [Mina Galić]
 - Prevent timeout on travis integration tests. (#651) [James Falcon]
 - azure: enable pushing the log to KVP from the last pushed byte  (#614)
   [Moustafa Moustafa]
 - Fix launch_kwargs bug in integration tests (#654) [James Falcon]
 - split read_fs_info into linux & freebsd parts (#625) [Mina Galić]
 - PULL_REQUEST_TEMPLATE.md: expand commit message section (#642)
 - Make some language improvements in growpart documentation (#649)
   [Shane Frasier]
 - Revert ".travis.yml: use a known-working version of lxd (#643)" (#650)
 - Fix not sourcing default 50-cloud-init ENI file on Debian (#598)
   [WebSpider]
 - remove unnecessary reboot from gpart resize (#646) [Mina Galić]
 - cloudinit: move dmi functions out of util (#622) [Scott Moser]
 - integration_tests: various launch improvements (#638)
 - test_lp1886531: don't assume /etc/fstab exists (#639)
 - Remove Ubuntu restriction from PR template (#648) [James Falcon]
 - util: fix mounting of vfat on *BSD (#637) [Mina Galić]
 - conftest: improve docstring for disable_subp_usage (#644)
 - doc: add example query commands to debug Jinja templates (#645)
 - Correct documentation and testcase data for some user-data YAML (#618)
   [dermotbradley]
 - Hetzner: Fix instance_id / SMBIOS serial comparison (#640)
   [Markus Schade]
 - .travis.yml: use a known-working version of lxd (#643)
 - tools/build-on-freebsd: fix comment explaining purpose of the script
   (#635) [Mina Galić]
 - Hetzner: initialize instance_id from system-serial-number (#630)
   [Markus Schade] (LP: #1885527)
 - Explicit set IPV6_AUTOCONF and IPV6_FORCE_ACCEPT_RA on static6 (#634)
   [Eduardo Otubo]
 - get_interfaces: don't exclude Open vSwitch bridge/bond members (#608)
   [Lukas Märdian] (LP: #1898997)
 - Add config modules for controlling IBM PowerVM RMC. (#584)
   [Aman306] (LP: #1895979)
 - Update network config docs to clarify MAC address quoting (#623)
   [dermotbradley]
 - gentoo: fix hostname rendering when value has a comment (#611)
   [Manuel Aguilera]
 - refactor integration testing infrastructure (#610) [James Falcon]
 - stages: don't reset permissions of cloud-init.log every boot (#624)
   (LP: #1900837)
 - docs: Add how to use cloud-localds to boot qemu (#617) [Joshua Powers]
 - Drop vestigial update_resolve_conf_file function (#620) [Scott Moser]
 - cc_mounts: correctly fallback to dd if fallocate fails (#585)
   (LP: #1897099)
 - .travis.yml: add integration-tests to Travis matrix (#600)
 - ssh_util: handle non-default AuthorizedKeysFile config (#586)
   [Eduardo Otubo]
 - Multiple file fix for AuthorizedKeysFile config (#60) [Eduardo Otubo]
 - bddeb: new --packaging-branch argument to pull packaging from branch
   (#576) [Paride Legovini]
 - Add more integration tests (#615) [lucasmoura]
 - DataSourceAzure: write marker file after report ready in preprovisioning
   (#590) [Johnson Shi]
 - integration_tests: emit settings to log during setup (#601)
 - integration_tests: implement citest tests run in Travis (#605)
 - Add Azure support to integration test framework (#604) [James Falcon]
 - openstack: consider product_name as valid chassis tag (#580)
   [Adrian Vladu] (LP: #1895976)
 - azure: clean up and refactor report_diagnostic_event (#563) [Johnson Shi]
 - net: add the ability to blacklist network interfaces based on driver
   during enumeration of physical network devices (#591) [Anh Vo]
 - integration_tests: don't error on cloud-init failure (#596)
 - integration_tests: improve cloud-init.log assertions (#593)
 - conftest.py: remove top-level import of httpretty (#599)
 - tox.ini: add integration-tests testenv definition (#595)
 - PULL_REQUEST_TEMPLATE.md: empty checkboxes need a space (#597)
 - add integration test for LP: #1886531 (#592)
 - Initial implementation of integration testing infrastructure (#581)
   [James Falcon]
 - Fix name of ntp and chrony service on CentOS and RHEL. (#589)
   [Scott Moser] (LP: #1897915)
 - Adding a PR template (#587) [James Falcon]
 - Azure parse_network_config uses fallback cfg when generate IMDS network
   cfg fails (#549) [Johnson Shi]
 - features: refresh docs for easier out-of-context reading (#582)
 - Fix typo in resolv_conf module's description (#578) [Wacław Schiller]
 - cc_users_groups: minor doc formatting fix (#577)
 - Fix typo in disk_setup module's description (#579) [Wacław Schiller]
 - Add vendor-data support to seedfrom parameter for NoCloud and OVF (#570)
   [Johann Queuniet]
 - boot.rst: add First Boot Determination section (#568) (LP: #1888858)
 - opennebula.rst: minor readability improvements (#573) [Mina Galić]
 - cloudinit: remove unused LOG variables (#574)
 - create a shutdown_command method in distro classes (#567)
   [Emmanuel Thomé]
 - user_data: remove unused constant (#566)
 - network: Fix type and respect name when rendering vlan in
   sysconfig. (#541) [Eduardo Otubo] (LP: #1788915, #1826608)
 - Retrieve SSH keys from IMDS first with OVF as a fallback (#509)
   [Thomas Stringer]
 - Add jqueuniet as contributor (#569) [Johann Queuniet]
 - distros: minor typo fix (#562)
 - Bump the integration-requirements versioned dependencies (#565)
   [Paride Legovini]
 - network-config-format-v1: fix typo in nameserver example (#564)
   [Stanislas]
 - Run cloud-init-local.service after the hv_kvp_daemon (#505)
   [Robert Schweikert]
 - Add method type hints for Azure helper (#540) [Johnson Shi]
 - systemd: add Before=shutdown.target when Conflicts=shutdown.target is
   used (#546) [Paride Legovini]
 - LXD: detach network from profile before deleting it (#542)
   [Paride Legovini] (LP: #1776958)
 - redhat spec: add missing BuildRequires (#552) [Paride Legovini]
 - util: remove debug statement (#556) [Joshua Powers]
 - Fix cloud config on chef example (#551) [lucasmoura]

20.3
 - Azure: Add netplan driver filter when using hv_netvsc driver (#539)
   [James Falcon] (LP: #1830740)
 - query: do not handle non-decodable non-gzipped content (#543)
 - DHCP sandboxing failing on noexec mounted /var/tmp (#521) [Eduardo Otubo]
 - Update the list of valid ssh keys. (#487)
   [Ole-Martin Bratteng] (LP: #1877869)
 - cmd: cloud-init query to handle compressed userdata (#516) (LP: #1889938)
 - Pushing cloud-init log to the KVP (#529) [Moustafa Moustafa]
 - Add Alpine Linux support. (#535) [dermotbradley]
 - Detect kernel version before swap file creation (#428) [Eduardo Otubo]
 - cli: add devel make-mime subcommand (#518)
 - user-data: only verify mime-types for TYPE_NEEDED and x-shellscript
   (#511) (LP: #1888822)
 - DataSourceOracle: retry twice (and document why we retry at all) (#536)
 - Refactor Azure report ready code (#468) [Johnson Shi]
 - tox.ini: pin correct version of httpretty in xenial{,-dev} envs (#531)
 - Support Oracle IMDSv2 API (#528) [James Falcon]
 - .travis.yml: run a doc build during CI (#534)
 - doc/rtd/topics/datasources/ovf.rst: fix doc8 errors (#533)
 - Fix 'Users and Groups' configuration documentation (#530) [sshedi]
 - cloudinit.distros: update docstrings of add_user and create_user (#527)
 - Fix headers for device types in network v2 docs (#532)
   [Caleb Xavier Berger]
 - Add AlexBaranowski as contributor (#508) [Aleksander Baranowski]
 - DataSourceOracle: refactor to use only OPC v1 endpoint (#493)
 - .github/workflows/stale.yml: s/Josh/Rick/ (#526)
 - Fix a typo in apt pipelining module (#525) [Xiao Liang]
 - test_util: parametrize devlist tests (#523) [James Falcon]
 - Recognize LABEL_FATBOOT labels (#513) [James Falcon] (LP: #1841466)
 - Handle additional identifier for SLES For HPC (#520) [Robert Schweikert]
 - Revert "test-requirements.txt: pin pytest to <6 (#512)" (#515)
 - test-requirements.txt: pin pytest to <6 (#512)
 - Add "tsanghan" as contributor (#504) [tsanghan]
 - fix brpm building (LP: #1886107)
 - Adding eandersson as a contributor (#502) [Erik Olof Gunnar Andersson]
 - azure: disable bouncing hostname when setting hostname fails (#494)
   [Anh Vo]
 - VMware: Support parsing DEFAULT-RUN-POST-CUST-SCRIPT (#441)
   [xiaofengw-vmware]
 - DataSourceAzure: Use ValueError when JSONDecodeError is not available
   (#490) [Anh Vo]
 - cc_ca_certs.py: fix blank line problem when removing CAs and adding
   new one (#483) [dermotbradley]
 - freebsd: py37-serial is now py37-pyserial (#492) [Gonéri Le Bouder]
 - ssh exit with non-zero status on disabled user (#472)
   [Eduardo Otubo] (LP: #1170059)
 - cloudinit: remove global disable of pylint W0107 and fix errors (#489)
 - networking: refactor wait_for_physdevs from cloudinit.net (#466)
   (LP: #1884626)
 - HACKING.rst: add pytest.param pytest gotcha (#481)
 - cloudinit: remove global disable of pylint W0105 and fix errors (#480)
 - Fix two minor warnings (#475)
 - test_data: fix faulty patch (#476)
 - cc_mounts: handle missing fstab (#484) (LP: #1886531)
 - LXD cloud_tests: support more lxd image formats (#482) [Paride Legovini]
 - Add update_etc_hosts as default module on *BSD (#479) [Adam Dobrawy]
 - cloudinit: fix tip-pylint failures and bump pinned pylint version (#478)
 - Added BirknerAlex as contributor and sorted the file (#477)
   [Alexander Birkner]
 - Update list of types of modules in cli.rst [saurabhvartak1982]
 - tests: use markers to configure disable_subp_usage (#473)
 - Add mention of vendor-data to no-cloud format documentation (#470)
   [Landon Kirk]
 - Fix broken link to OpenStack metadata service docs (#467)
   [Matt Riedemann]
 - Disable ec2 mirror for non aws instances (#390)
   [lucasmoura] (LP: #1456277)
 - cloud_tests: don't pass --python-version to read-dependencies (#465)
 - networking: refactor is_physical from cloudinit.net (#457) (LP: #1884619)
 - Enable use of the caplog fixture in pytest tests, and add a
   cc_final_message test using it (#461)
 - RbxCloud: Add support for FreeBSD (#464) [Adam Dobrawy]
 - Add schema for cc_chef module (#375) [lucasmoura] (LP: #1858888)
 - test_util: add (partial) testing for util.mount_cb (#463)
 - .travis.yml: revert to installing ubuntu-dev-tools (#460)
 - HACKING.rst: add details of net refactor tracking (#456)
 - .travis.yml: rationalise installation of dependencies in host (#449)
 - Add dermotbradley as contributor. (#458) [dermotbradley]
 - net/networking: remove unused functions/methods (#453)
 - distros.networking: initial implementation of layout (#391)
 - cloud-init.service.tmpl: use "rhel" instead of "redhat" (#452)
 - Change from redhat to rhel in systemd generator tmpl (#450)
   [Eduardo Otubo]
 - Hetzner: support reading user-data that is base64 encoded. (#448)
   [Scott Moser] (LP: #1884071)
 - HACKING.rst: add strpath gotcha to testing gotchas section (#446)
 - cc_final_message: don't create directories when writing boot-finished
   (#445) (LP: #1883903)
 - .travis.yml: only store new schroot if something has changed (#440)
 - util: add ensure_dir_exists parameter to write_file (#443)
 - printing the error stream of the dhclient process before killing it
   (#369) [Moustafa Moustafa]
 - Fix link to the MAAS documentation (#442)
   [Paride Legovini] (LP: #1883666)
 - RPM build: disable the dynamic mirror URLs when using a proxy (#437)
   [Paride Legovini]
 - util: rename write_file's copy_mode parameter to preserve_mode (#439)
 - .travis.yml: use $TRAVIS_BUILD_DIR for lxd_image caching (#438)
 - cli.rst: alphabetise devel subcommands and add net-convert to list (#430)
 - Default to UTF-8 in /var/log/cloud-init.log (#427) [James Falcon]
 - travis: cache the chroot we use for package builds (#429)
 - test: fix all flake8 E126 errors (#425) [Joshua Powers]
 - Fixes KeyError for bridge with no "parameters:" setting (#423)
   [Brian Candler] (LP: #1879673)
 - When tools.conf does not exist, running cmd "vmware-toolbox-cmd
   config get deployPkg enable-custom-scripts", the return code will
   be EX_UNAVAILABLE(69), on this condition, it should not take it as
   error. (#413) [chengcheng-chcheng]
 - Document CloudStack data-server well-known hostname (#399) [Gregor Riepl]
 - test: move conftest.py to top-level, to cover tests/ also (#414)
 - Replace cc_chef is_installed with use of subp.is_exe. (#421)
   [Scott Moser]
 - Move runparts to subp. (#420) [Scott Moser]
 - Move subp into its own module. (#416) [Scott Moser]
 - readme: point at travis-ci.com (#417) [Joshua Powers]
 - New feature flag functionality and fix includes failing silently (#367)
   [James Falcon] (LP: #1734939)
 - Enhance poll imds logging (#365) [Moustafa Moustafa]
 - test: fix all flake8 E121 and E123 errors (#404) [Joshua Powers]
 - test: fix all flake8 E241 (#403) [Joshua Powers]
 - test: ignore flake8 E402 errors in main.py (#402) [Joshua Powers]
 - cc_grub_dpkg: determine idevs in more robust manner with grub-probe
   (#358) [Matthew Ruffell] (LP: #1877491)
 - test: fix all flake8 E741 errors (#401) [Joshua Powers]
 - tests: add groovy integration tests for ubuntu (#400)
 - Enable chef_license support for chef infra client (#389) [Bipin Bachhao]
 - testing: use flake8 again (#392) [Joshua Powers]
 - enable Puppet, Chef mcollective in default config (#385)
   [Mina Galić (deprecated: Igor Galić)] (LP: #1880279)
 - HACKING.rst: introduce .net -> Networking refactor section (#384)
 - Travis: do not install python3-contextlib2 (dropped dependency) (#388)
   [Paride Legovini]
 - HACKING: mention that .github-cla-signers is alpha-sorted (#380)
 - Add bipinbachhao as contributor (#379) [Bipin Bachhao]
 - cc_snap: validate that assertions property values are strings (#370)
 - conftest: implement partial disable_subp_usage (#371)
 - test_resolv_conf: refresh stale comment (#374)
 - cc_snap: apply validation to snap.commands properties (#364)
 - make finding libc platform independent (#366)
   [Mina Galić (deprecated: Igor Galić)]
 - doc/rtd/topics/faq: Updates LXD docs links to current site (#368) [TomP]
 - templater: drop Jinja Python 2 compatibility shim (#353)
 - cloudinit: minor pylint fixes (#360)
 - cloudinit: remove unneeded __future__ imports (#362)
 - migrating momousta lp user to Moustafa-Moustafa GitHub user (#361)
   [Moustafa Moustafa]
 - cloud_tests: emit dots on Travis while fetching images (#347)
 - Add schema to apt configure config (#357) [lucasmoura] (LP: #1858884)
 - conftest: add docs and tests regarding CiTestCase's subp functionality
   (#343)
 - analyze/dump: refactor shared string into variable (#350)
 - doc: update boot.rst with correct timing of runcmd (#351)
 - HACKING.rst: change contact info to Rick Harding (#359) [lucasmoura]
 - HACKING.rst: guide people to add themselves to the CLA file (#349)
 - HACKING.rst: more unit testing documentation (#354)
 - .travis.yml: don't run lintian during integration test package builds
   (#352)
 - Add test to ensure docs examples are valid cloud-init configs (#355)
   [James Falcon] (LP: #1876414)
 - make suse and sles support 127.0.1.1 (#336) [chengcheng-chcheng]
 - Create tests to validate schema examples (#348)
   [lucasmoura] (LP: #1876412)
 - analyze/dump: add support for Amazon Linux 2 log lines (#346)
   (LP: #1876323)
 - bsd: upgrade support (#305) [Gonéri Le Bouder]
 - Add lucasmoura as contributor (#345) [lucasmoura]
 - Add "therealfalcon" as contributor (#344) [James Falcon]
 - Adapt the package building scripts to use Python 3 (#231)
   [Paride Legovini]
 - DataSourceEc2: use metadata's NIC ordering to determine route-metrics
   (#342) (LP: #1876312)
 - .travis.yml: introduce caching (#329)
 - cc_locale: introduce schema (#335)
 - doc/rtd/conf.py: bump copyright year to 2020 (#341)
 - yum_add_repo: Add Centos to the supported distro list (#340)

20.2
 - doc/format: reference make-mime.py instead of an inline script (#334)
 - Add docs about  creating parent folders (#330) [Adrian Wilkins]
 - DataSourceNoCloud/OVF: drop claim to support FTP (#333) (LP: #1875470)
 - schema: ignore spurious pylint error (#332)
 - schema: add json schema for write_files module (#152)
 - BSD: find_devs_with_ refactoring (#298) [Gonéri Le Bouder]
 - nocloud: drop work around for Linux 2.6 (#324) [Gonéri Le Bouder]
 - cloudinit: drop dependencies on unittest2 and contextlib2 (#322)
 - distros: handle a potential mirror filtering error case (#328)
 - log: remove unnecessary import fallback logic (#327)
 - .travis.yml: don't run integration test on ubuntu/* branches (#321)
 - More unit test documentation (#314)
 - conftest: introduce disable_subp_usage autouse fixture (#304)
 - YAML align indent sizes for docs readability  (#323) [Tak Nishigori]
 - network_state: add missing space to log message (#325)
 - tests: add missing mocks for get_interfaces_by_mac (#326) (LP: #1873910)
 - test_mounts: expand happy path test for both happy paths (#319)
 - cc_mounts: fix incorrect format specifiers (#316) (LP: #1872836)
 - swap file "size" being used before checked if str (#315) [Eduardo Otubo]
 - HACKING.rst: add pytest version gotchas section (#311)
 - docs: Add steps to re-run cloud-id and cloud-init (#313) [Joshua Powers]
 - readme: OpenBSD is now supported (#309) [Gonéri Le Bouder]
 - net: ignore 'renderer' key in netplan config (#306) (LP: #1870421)
 - Add support for NFS/EFS mounts (#300) [Andrew Beresford] (LP: #1870370)
 - openbsd: set_passwd should not unlock user (#289) [Gonéri Le Bouder]
 - tools/.github-cla-signers: add beezly as CLA signer (#301)
 - util: remove unnecessary lru_cache import fallback (#299)
 - HACKING.rst: reorganise/update CLA signature info (#297)
 - distros: drop leading/trailing hyphens from mirror URL labels (#296)
 - HACKING.rst: add note about variable annotations (#295)
 - CiTestCase: stop using and remove sys_exit helper (#283)
 - distros: replace invalid characters in mirror URLs with hyphens (#291)
   (LP: #1868232)
 - rbxcloud: gracefully handle arping errors (#262) [Adam Dobrawy]
 - Fix cloud-init ignoring some misdeclared mimetypes in user-data.
   [Kurt Garloff]
 - net: ubuntu focal prioritize netplan over eni even if both present
   (#267) (LP: #1867029)
 - cloudinit: refactor util.is_ipv4 to net.is_ipv4_address (#292)
 - net/cmdline: replace type comments with annotations (#294)
 - HACKING.rst: add Type Annotations design section (#293)
 - net: introduce is_ip_address function (#288)
 - CiTestCase: remove now-unneeded parse_and_read helper method (#286)
 - .travis.yml: allow 30 minutes of inactivity in cloud tests (#287)
 - sources/tests/test_init: drop use of deprecated inspect.getargspec (#285)
 - setup.py: drop NIH check_output implementation (#282)
 - Identify SAP Converged Cloud as OpenStack [Silvio Knizek]
 - add Openbsd support (#147) [Gonéri Le Bouder]
 - HACKING.rst: add examples of the two test class types (#278)
 - VMWware: support to update guest info gc status if enabled (#261)
   [xiaofengw-vmware]
 - Add lp-to-git mapping for kgarloff (#279)
 - set_passwords: avoid chpasswd on BSD (#268) [Gonéri Le Bouder]
 - HACKING.rst: add Unit Testing design section (#277)
 - util: read_cc_from_cmdline handle urlencoded yaml content (#275)
 - distros/tests/test_init: add tests for _get_package_mirror_info (#272)
 - HACKING.rst: add links to new Code Review Process doc (#276)
 - freebsd: ensure package update works (#273) [Gonéri Le Bouder]
 - doc: introduce Code Review Process documentation (#160)
 - tools: use python3 (#274)
 - cc_disk_setup: fix RuntimeError (#270) (LP: #1868327)
 - cc_apt_configure/util: combine search_for_mirror implementations (#271)
 - bsd: boottime does not depend on the libc soname (#269)
   [Gonéri Le Bouder]
 - test_oracle,DataSourceOracle: sort imports (#266)
 - DataSourceOracle: update .network_config docstring (#257)
 - cloudinit/tests: remove unneeded with_logs configuration (#263)
 - .travis.yml: drop stale comment (#255)
 - .gitignore: add more common directories (#258)
 - ec2: render network on all NICs and add secondary IPs as static (#114)
   (LP: #1866930)
 - ec2 json validation: fix the reference to the 'merged_cfg' key (#256)
   [Paride Legovini]
 - releases.yaml: quote the Ubuntu version numbers (#254) [Paride Legovini]
 - cloudinit: remove six from packaging/tooling (#253)
 - util/netbsd: drop six usage (#252)
 - workflows: introduce stale pull request workflow (#125)
 - cc_resolv_conf: introduce tests and stabilise output across Python
   versions (#251)
 - fix minor issue with resolv_conf template (#144) [andreaf74]
 - doc: CloudInit also support NetBSD (#250) [Gonéri Le Bouder]
 - Add Netbsd support (#62) [Gonéri Le Bouder]
 - tox.ini: avoid substition syntax that causes a traceback on xenial (#245)
 - Add pub_key_ed25519 to cc_phone_home (#237) [Daniel Hensby]
 - Introduce and use of a list of GitHub usernames that have signed CLA
   (#244)
 - workflows/cla.yml: use correct username for CLA check (#243)
 - tox.ini: use xenial version of jsonpatch in CI (#242)
 - workflows: CLA validation altered to fail status on pull_request (#164)
 - tox.ini: bump pyflakes version to 2.1.1 (#239)
 - cloudinit: move to pytest for running tests (#211)
 - instance-data: add cloud-init merged_cfg and sys_info keys to json
   (#214) (LP: #1865969)
 - ec2: Do not fallback to IMDSv1 on EC2 (#216)
 - instance-data: write redacted cfg to instance-data.json (#233)
   (LP: #1865947)
 - net: support network-config:disabled on the kernel commandline (#232)
   (LP: #1862702)
 - ec2: only redact token request headers in logs, avoid altering request
   (#230) (LP: #1865882)
 - docs: typo fixed: dta → data [Alexey Vazhnov]
 - Fixes typo on Amazon Web Services (#217) [Nick Wales]
 - Fix docs for OpenStack DMI Asset Tag (#228)
   [Mark T. Voelker] (LP: #1669875)
 - Add physical network type: cascading to openstack helpers (#200)
   [sab-systems]
 - tests: add focal integration tests for ubuntu (#225)

20.1
 - ec2: Do not log IMDSv2 token values, instead use REDACTED (#219)
   (LP: #1863943)
 - utils: use SystemRandom when generating random password. (#204)
   [Dimitri John Ledkov]
 - docs: mount_default_files is a list of 6 items, not 7 (#212)
 - azurecloud: fix issues with instances not starting (#205) (LP: #1861921)
 - unittest: fix stderr leak in cc_set_password random unittest
   output. (#208)
 - cc_disk_setup: add swap filesystem force flag (#207)
 - import sysvinit patches from freebsd-ports tree (#161) [Igor Galić]
 - docs: fix typo (#195) [Edwin Kofler]
 - sysconfig: distro-specific config rendering for BOOTPROTO option (#162)
   [Robert Schweikert] (LP: #1800854)
 - cloudinit: replace "from six import X" imports (except in util.py) (#183)
 - run-container: use 'test -n' instead of 'test ! -z' (#202)
   [Paride Legovini]
 - net/cmdline: correctly handle static ip= config (#201)
   [Dimitri John Ledkov] (LP: #1861412)
 - Replace mock library with unittest.mock (#186)
 - HACKING.rst: update CLA link (#199)
 - Scaleway: Fix DatasourceScaleway to avoid backtrace (#128)
   [Louis Bouchard]
 - cloudinit/cmd/devel/net_convert.py: add missing space (#191)
 - tools/run-container: drop support for python2 (#192) [Paride Legovini]
 - Print ssh key fingerprints using sha256 hash (#188) (LP: #1860789)
 - Make the RPM build use Python 3 (#190) [Paride Legovini]
 - cc_set_password: increase random pwlength from 9 to 20 (#189)
   (LP: #1860795)
 - .travis.yml: use correct Python version for xenial tests (#185)
 - cloudinit: remove ImportError handling for mock imports (#182)
 - Do not use fallocate in swap file creation on xfs. (#70)
   [Eduardo Otubo] (LP: #1781781)
 - .readthedocs.yaml: install cloud-init when building docs (#181)
   (LP: #1860450)
 - Introduce an RTD config file, and pin the Sphinx version to the RTD
   default (#180)
 - Drop most of the remaining use of six (#179)
 - Start removing dependency on six (#178)
 - Add Rootbox & HyperOne to list of cloud in README (#176) [Adam Dobrawy]
 - docs: add proposed SRU testing procedure (#167)
 - util: rename get_architecture to get_dpkg_architecture (#173)
 - Ensure util.get_architecture() runs only once (#172)
 - Only use gpart if it is the BSD gpart (#131) [Conrad Hoffmann]
 - freebsd: remove superflu exception mapping (#166) [Gonéri Le Bouder]
 - ssh_auth_key_fingerprints_disable test: fix capitalization (#165)
   [Paride Legovini]
 - util: move uptime's else branch into its own boottime function (#53)
   [Igor Galić] (LP: #1853160)
 - workflows: add contributor license agreement checker (#155)
 - net: fix rendering of 'static6' in network config (#77) (LP: #1850988)
 - Make tests work with Python 3.8 (#139) [Conrad Hoffmann]
 - fixed minor bug with mkswap in cc_disk_setup.py (#143) [andreaf74]
 - freebsd: fix create_group() cmd (#146) [Gonéri Le Bouder]
 - doc: make apt_update example consistent (#154)
 - doc: add modules page toc with links (#153) (LP: #1852456)
 - Add support for the amazon variant in cloud.cfg.tmpl (#119)
   [Frederick Lefebvre]
 - ci: remove Python 2.7 from CI runs (#137)
 - modules: drop cc_snap_config config module (#134)
 - migrate-lp-user-to-github: ensure Launchpad repo exists (#136)
 - docs: add initial troubleshooting to FAQ (#104) [Joshua Powers]
 - doc: update cc_set_hostname frequency and descrip (#109)
   [Joshua Powers] (LP: #1827021)
 - freebsd: introduce the freebsd renderer (#61) [Gonéri Le Bouder]
 - cc_snappy: remove deprecated module (#127)
 - HACKING.rst: clarify that everyone needs to do the LP->GH dance (#130)
 - freebsd: cloudinit service requires devd (#132) [Gonéri Le Bouder]
 - cloud-init: fix capitalisation of SSH (#126)
 - doc: update cc_ssh clarify host and auth keys
   [Joshua Powers] (LP: #1827021)
 - ci: emit names of tests run in Travis (#120)

19.4
 - doc: specify _ over - in cloud config modules
   [Joshua Powers] (LP: #1293254)
 - tools: Detect python to use via env in migrate-lp-user-to-github
   [Adam Dobrawy]
 - Partially revert "fix unlocking method on FreeBSD" (#116)
 - tests: mock uid when running as root (#113)
   [Joshua Powers] (LP: #1856096)
 - cloudinit/netinfo: remove unused getgateway (#111)
 - docs: clear up apt config sections (#107) [Joshua Powers] (LP: #1832823)
 - doc: add kernel command line option to user data (#105)
   [Joshua Powers] (LP: #1846524)
 - config/cloud.cfg.d: update README [Joshua Powers] (LP: #1855006)
 - azure: avoid re-running cloud-init when instance-id is byte-swapped
   (#84) [AOhassan]
 - fix unlocking method on FreeBSD [Igor Galić] (LP: #1854594)
 - debian: add reference to the manpages [Joshua Powers]
 - ds_identify: if /sys is not available use dmidecode (#42)
   [Igor Galić] (LP: #1852442)
 - docs: add cloud-id manpage [Joshua Powers]
 - docs: add cloud-init-per manpage [Joshua Powers]
 - docs: add cloud-init manpage [Joshua Powers]
 - docs: add additional details to per-instance/once [Joshua Powers]
 - Update doc-requirements.txt [Joshua Powers]
 - doc-requirements: add missing dep [Joshua Powers]
 - dhcp: Support Red Hat dhcp rfc3442 lease format for option 121 (#76)
   [Eric Lafontaine] (LP: #1850642)
 - network_state: handle empty v1 config (#45) (LP: #1852496)
 - docs: Add document on how to report bugs [Joshua Powers]
 - Add an Amazon distro in the redhat OS family [Frederick Lefebvre]
 - removed a couple of "the"s [gaughen]
 - docs: fix line length and remove highlighting [Joshua Powers]
 - docs: Add security.md to readthedocs [Joshua Powers]
 - Multiple file fix for AuthorizedKeysFile config (#60) [Eduardo Otubo]
 - Revert "travis: only run CI on pull requests"
 - doc: update links on README.md [Joshua Powers]
 - doc: Updates to wording of README.md [Joshua Powers]
 - Add security.md [Joshua Powers]
 - setup.py: Amazon Linux sets libexec to /usr/libexec (#52)
   [Frederick Lefebvre]
 - Fix linting failure in test_url_helper (#83) [Eric Lafontaine]
 - url_helper: read_file_or_url should pass headers param into readurl
   (#66) (LP: #1854084)
 - dmidecode: log result *after* stripping n [Igor Galić]
 - cloud_tests: add azure platform support to integration tests
   [ahosmanmsft]
 - set_passwords: support for FreeBSD (#46) [Igor Galić]
 - tools: migrate-lp-user-to-github removes repo_dir if created (#35)
 - Correct jumbled documentation for cc_set_hostname module (#64)
   [do3meli] (LP: #1853543)
 - FreeBSD: fix for get_linux_distro() and lru_cache (#59)
   [Igor Galić] (LP: #1815030)
 - ec2: Add support for AWS IMDS v2 (session-oriented) (#55)
 - tests: Fix cloudsigma tests when no dmidecode data is present. (#57)
   [Scott Moser]
 - net: IPv6, accept_ra, slaac, stateless (#51)
   [Harald] (LP: #1806014, #1808647)
 - docs: Update the configdrive datasource links (#44)
   [Joshua Powers] (LP: #1852461)
 - distro: correctly set usr_lib_exec path for FreeBSD distro (#40)
   [Igor Galić] (LP: #1852491)
 - azure: support secondary ipv6 addresses (#33)
 - Fix metadata check when local-hostname is null (#32)
   [Mark Goddard] (LP: #1852100)
 - switch default FreeBSD salt minion pkg from py27 to py36
   [Dominic Schlegel]
 - travis: only run CI on pull requests
 - add data-server dns entry as new metadata server detection [Joshua Hügli]
 - pycodestyle: remove unused local variable
 - reporting: Using a uuid to enforce uniqueness on the KVP keys. [momousta]
 - docs: touchups in rtd intro and README.md
 - doc: update launchpad git refs to github
 - github: drop pull-request template to prepare for migration
 - tools: add migrate-lp-user-to-github script to link LP to github
 - github: new basic project readme

19.3
 - azure: support matching dhcp route-metrics for dual-stack ipv4 ipv6
   (LP: #1850308)
 - configdrive: fix subplatform config-drive for /config-drive source
   [David Kindred] (LP: #1849731)
 - DataSourceSmartOS: reconfigure network on each boot
   [Mike Gerdts] (LP: #1765801)
 - Add config for ssh-key import and consuming user-data [Pavel Zakharov]
 - net: fix subnet_is_ipv6() for stateless|stateful
   [Harald Jensås] (LP: #1848690)
 - OVF: disable custom script execution by default [Xiaofeng Wang]
 - cc_puppet: Implement csr_attributes.yaml support [Matthias Baur]
 - cloud-init.service: on centos/fedora/redhat wait on NetworkManager.service
   (LP: #1843334)
 - azure: Do not lock user on instance id change [Sam Eiderman] (LP: #1849677)
 - net/netplan: use ipv6-mtu key for specifying ipv6 mtu values
 - Fix usages of yaml, and move yaml_dump to safeyaml.dumps. (LP: #1849640)
 - exoscale: Increase url_max_wait to 120s. [Chris Glass]
 - net/sysconfig: fix available check on SUSE distros
   [Robert Schweikert] (LP: #1849378)
 - docs: Fix incorrect Azure IMDS IP address [Joshua Powers] (LP: #1849508)
 - introduce .travis.yml
 - net: enable infiniband support in eni and sysconfig renderers
   [Darren Birkett] (LP: #1847114)
 - guestcust_util: handle special characters in config file [Xiaofeng Wang]
 - fix some more typos in comments [Dominic Schlegel]
 - replace any deprecated log.warn with log.warning
   [Dominic Schlegel] (LP: #1508442)
 - net: handle openstack dhcpv6-stateless configuration
   [Harald Jensås] (LP: #1847517)
 - Add .venv/ to .gitignore [Dominic Schlegel]
 - Small typo fixes in code comments. [Dominic Schlegel]
 - cloud_test/lxd: Retry container delete a few times
 - Add Support for e24cloud to Ec2 datasource. (LP: #1696476)
 - Add RbxCloud datasource [Adam Dobrawy]
 - get_interfaces: don't exclude bridge and bond members (LP: #1846535)
 - Add support for Arch Linux in render-cloudcfg [Conrad Hoffmann]
 - util: json.dumps on python 2.7 will handle UnicodeDecodeError on binary
   (LP: #1801364)
 - debian/ubuntu: add missing word to netplan/ENI header (LP: #1845669)
 - ovf: do not generate random instance-id for IMC customization path
 - sysconfig: only write resolv.conf if network_state has DNS values
   (LP: #1843634)
 - sysconfig: use distro variant to check if available (LP: #1843584)
 - systemd/cloud-init.service.tmpl: start after wicked.service
   [Robert Schweikert]
 - docs: fix zstack documentation lints
 - analyze/show: remove trailing space in output
 - Add missing space in warning: "not avalid seed" [Brian Candler]
 - pylintrc: add 'enter_context' to generated-members list
 - Add datasource for ZStack platform. [Shixin Ruan] (LP: #1841181)
 - docs: organize TOC and update summary of project [Joshua Powers]
 - tools: make clean now cleans the dev directory, not the system
 - docs: create cli specific page [Joshua Powers]
 - docs: added output examples to analyze.rst [Joshua Powers]
 - docs: doc8 fixes for instancedata page [Joshua Powers]
 - docs: clean up formatting, organize boot page [Joshua Powers]
 - net: add is_master check for filtering device list (LP: #1844191)
 - docs: more complete list of availability [Joshua Powers]
 - docs: start FAQ page [Joshua Powers]
 - docs: cleanup output & order of datasource page [Joshua Powers]
 - Brightbox: restrict detection to require full domain match .brightbox.com
 - VMWware: add option into VMTools config to enable/disable custom script.
   [Xiaofeng Wang]
 - net,Oracle: Add support for netfailover detection
 - atomic_helper: add DEBUG logging to write_file (LP: #1843276)
 - doc: document doc, create makefile and tox target [Joshua Powers]
 - .gitignore: ignore files produced by package builds
 - docs: fix whitespace, spelling, and line length [Joshua Powers]
 - docs: remove unnecessary file in doc directory [Joshua Powers]
 - Oracle: Render secondary vnic IP and MTU values only
 - exoscale: fix sysconfig cloud_config_modules overrides (LP: #1841454)
 - net/cmdline: refactor to allow multiple initramfs network config sources
 - ubuntu-drivers: call db_x_loadtemplatefile to accept NVIDIA EULA
   (LP: #1840080)
 - Add missing #cloud-config comment on first example in documentation.
   [Florian Müller]
 - ubuntu-drivers: emit latelink=true debconf to accept nvidia eula
   (LP: #1840080)
 - DataSourceOracle: prefer DS network config over initramfs
 - format.rst: add text/jinja2 to list of content types (+ cleanups)
 - Add GitHub pull request template to point people at hacking doc
 - cloudinit/distros/parsers/sys_conf: add docstring to SysConf
 - pyflakes: remove unused variable [Joshua Powers]
 - Azure: Record boot timestamps, system information, and diagnostic events
   [Anh Vo]
 - DataSourceOracle: configure secondary NICs on Virtual Machines
 - distros: fix confusing variable names
 - azure/net: generate_fallback_nic emits network v2 config instead of v1
 - Add support for publishing host keys to GCE guest attributes [Rick Wright]
 - New data source for the Exoscale.com cloud platform [Chris Glass]
 - doc: remove intersphinx extension
 - cc_set_passwords: rewrite documentation (LP: #1838794)
 - net/cmdline: split interfaces_by_mac and init network config determination
 - stages: allow data sources to override network config source order
 - cloud_tests: updates and fixes
 - Fix bug rendering MTU on bond or vlan when input was netplan. (LP: #1836949)
 - net: update net sequence, include wait on netdevs, opensuse netrules path
   (LP: #1817368)
19.2:
 - net: add rfc3442 (classless static routes) to EphemeralDHCP
   (LP: #1821102)
 - templates/ntp.conf.debian.tmpl: fix missing newline for pools
   (LP: #1836598)
 - Support netplan renderer in Arch Linux [Conrad Hoffmann]
 - Fix typo in publicly viewable documentation. [David Medberry]
 - Add a cdrom size checker for OVF ds to ds-identify
   [Pengpeng Sun] (LP: #1806701)
 - VMWare: Trigger the post customization script via cc_scripts module.
   [Xiaofeng Wang] (LP: #1833192)
 - Cloud-init analyze module: Added ability to analyze boot events.
   [Sam Gilson]
 - Update debian eni network configuration location, retain Ubuntu setting
   [Janos Lenart]
 - net: skip bond interfaces in get_interfaces
   [Stanislav Makar] (LP: #1812857)
 - Fix a couple of issues raised by a coverity scan
 - Add missing dsname for Hetzner Cloud datasource [Markus Schade]
 - doc: indicate that netplan is default in Ubuntu now
 - azure: add region and AZ properties from imds compute location metadata
 - sysconfig: support more bonding options [Penghui Liao]
 - cloud-init-generator: use libexec path to ds-identify on redhat systems
   (LP: #1833264)
 - tools/build-on-freebsd: update to python3 [Gonéri Le Bouder]
 - Allow identification of OpenStack by Asset Tag
   [Mark T. Voelker] (LP: #1669875)
 - Fix spelling error making 'an Ubuntu' consistent. [Brian Murray]
 - run-container: centos: comment out the repo mirrorlist [Paride Legovini]
 - netplan: update netplan key mappings for gratuitous-arp (LP: #1827238)
 - freebsd: fix the name of cloudcfg VARIANT [Gonéri Le Bouder]
 - freebsd: ability to grow root file system [Gonéri Le Bouder]
 - freebsd: NoCloud data source support [Gonéri Le Bouder] (LP: #1645824)
 - Azure: Return static fallback address as if failed to find endpoint
   [Jason Zions (MSFT)]

19.1:
  - freebsd: add chpasswd pkg in the image [Gonéri Le Bouder]
  - tests: add Eoan release [Paride Legovini]
  - cc_mounts: check if mount -a on no-change fstab path
    [Jason Zions (MSFT)] (LP: #1825596)
  - replace remaining occurrences of LOG.warn [Daniel Watkins]
  - DataSourceAzure: Adjust timeout for polling IMDS [Anh Vo]
  - Azure: Changes to the Hyper-V KVP Reporter [Anh Vo]
  - git tests: no longer show warning about safe yaml.
  - tools/read-version: handle errors [Chad Miller]
  - net/sysconfig: only indicate available on known sysconfig distros
    (LP: #1819994)
  - packages: update rpm specs for new bash completion path
    [Daniel Watkins] (LP: #1825444)
  - test_azure: mock util.SeLinuxGuard where needed
    [Jason Zions (MSFT)] (LP: #1825253)
  - setup.py: install bash completion script in new location [Daniel Watkins]
  - mount_cb: do not pass sync and rw options to mount
    [Gonéri Le Bouder] (LP: #1645824)
  - cc_apt_configure: fix typo in apt documentation [Dominic Schlegel]
  - Revert "DataSource: move update_events from a class to an instance..."
    [Daniel Watkins]
  - Change DataSourceNoCloud to ignore file system label's case.
    [Risto Oikarinen]
  - cmd:main.py: Fix missing 'modules-init' key in modes dict
    [Antonio Romito] (LP: #1815109)
  - ubuntu_advantage: rewrite cloud-config module
  - Azure: Treat _unset network configuration as if it were absent
    [Jason Zions (MSFT)] (LP: #1823084)
  - DatasourceAzure: add additional logging for azure datasource [Anh Vo]
  - cloud_tests: fix apt_pipelining test-cases
  - Azure: Ensure platform random_seed is always serializable as JSON.
    [Jason Zions (MSFT)]
  - net/sysconfig: write out SUSE-compatible IPv6 config [Robert Schweikert]
  - tox: Update testenv for openSUSE Leap to 15.0 [Thomas Bechtold]
  - net: Fix ipv6 static routes when using eni renderer
    [Raphael Glon] (LP: #1818669)
  - Add ubuntu_drivers config module [Daniel Watkins]
  - doc: Refresh Azure walinuxagent docs [Daniel Watkins]
  - tox: bump pylint version to latest (2.3.1) [Daniel Watkins]
  - DataSource: move update_events from a class to an instance attribute
    [Daniel Watkins] (LP: #1819913)
  - net/sysconfig: Handle default route setup for dhcp configured NICs
    [Robert Schweikert] (LP: #1812117)
  - DataSourceEc2: update RELEASE_BLOCKER to be more accurate
    [Daniel Watkins]
  - cloud-init-per: POSIX sh does not support string subst, use sed
    (LP: #1819222)
  - Support locking user with usermod if passwd is not available.
  - Example for Microsoft Azure data disk added. [Anton Olifir]
  - clean: correctly determine the path for excluding seed directory
    [Daniel Watkins] (LP: #1818571)
  - helpers/openstack: Treat unknown link types as physical
    [Daniel Watkins] (LP: #1639263)
  - drop Python 2.6 support and our NIH version detection [Daniel Watkins]
  - tip-pylint: Fix assignment-from-return-none errors
  - net: append type:dhcp[46] only if dhcp[46] is True in v2 netconfig
    [Kurt Stieger] (LP: #1818032)
  - cc_apt_pipelining: stop disabling pipelining by default
    [Daniel Watkins] (LP: #1794982)
  - tests: fix some slow tests and some leaking state [Daniel Watkins]
  - util: don't determine string_types ourselves [Daniel Watkins]
  - cc_rsyslog: Escape possible nested set [Daniel Watkins] (LP: #1816967)
  - Enable encrypted_data_bag_secret support for Chef
    [Eric Williams] (LP: #1817082)
  - azure: Filter list of ssh keys pulled from fabric [Jason Zions (MSFT)]
  - doc: update merging doc with fixes and some additional details/examples
  - tests: integration test failure summary to use traceback if empty error
  - This is to fix https://bugs.launchpad.net/cloud-init/+bug/1812676
    [Vitaly Kuznetsov]
  - EC2: Rewrite network config on AWS Classic instances every boot
    [Guilherme G. Piccoli] (LP: #1802073)
  - netinfo: Adjust ifconfig output parsing for FreeBSD ipv6 entries
    (LP: #1779672)
  - netplan: Don't render yaml aliases when dumping netplan (LP: #1815051)
  - add PyCharm IDE .idea/ path to .gitignore [Dominic Schlegel]
  - correct grammar issue in instance metadata documentation
    [Dominic Schlegel] (LP: #1802188)
  - clean: cloud-init clean should not trace when run from within cloud_dir
    (LP: #1795508)
  - Resolve flake8 comparison and pycodestyle over-ident issues
    [Paride Legovini]
  - opennebula: also exclude epochseconds from changed environment vars
    (LP: #1813641)
  - systemd: Render generator from template to account for system
    differences. [Robert Schweikert]
  - sysconfig: On SUSE, use STARTMODE instead of ONBOOT
    [Robert Schweikert] (LP: #1799540)
  - flake8: use ==/!= to compare str, bytes, and int literals
    [Paride Legovini]
  - opennebula: exclude EPOCHREALTIME as known bash env variable with a
    delta (LP: #1813383)
  - tox: fix disco httpretty dependencies for py37 (LP: #1813361)
  - run-container: uncomment baseurl in yum.repos.d/*.repo when using a
    proxy [Paride Legovini]
  - lxd: install zfs-linux instead of zfs meta package
    [Johnson Shi] (LP: #1799779)
  - net/sysconfig: do not write a resolv.conf file with only the header.
    [Robert Schweikert]
  - net: Make sysconfig renderer compatible with Network Manager.
    [Eduardo Otubo]
  - cc_set_passwords: Fix regex when parsing hashed passwords
    [Marlin Cremers] (LP: #1811446)
  - net: Wait for dhclient to daemonize before reading lease file
    [Jason Zions] (LP: #1794399)
  - [Azure] Increase retries when talking to Wireserver during metadata walk
    [Jason Zions]
  - Add documentation on adding a datasource.
  - doc: clean up some datasource documentation.
  - ds-identify: fix wrong variable name in ovf_vmware_transport_guestinfo.
  - Scaleway: Support ssh keys provided inside an instance tag. [PORTE Loïc]
  - OVF: simplify expected return values of transport functions.
  - Vmware: Add support for the com.vmware.guestInfo OVF transport.
    (LP: #1807466)
  - HACKING.rst: change contact info to Josh Powers
  - Update to pylint 2.2.2.

18.5:
 - tests: add Disco release [Joshua Powers]
 - net: render 'metric' values in per-subnet routes (LP: #1805871)
 - write_files: add support for appending to files. [James Baxter]
 - config: On ubuntu select cloud archive mirrors for armel, armhf, arm64.
   (LP: #1805854)
 - dhclient-hook: cleanups, tests and fix a bug on 'down' event.
 - NoCloud: Allow top level 'network' key in network-config. (LP: #1798117)
 - ovf: Fix ovf network config generation gateway/routes (LP: #1806103)
 - azure: detect vnet migration via netlink media change event
   [Tamilmani Manoharan]
 - Azure: fix copy/paste error in error handling when reading azure ovf.
   [Adam DePue]
 - tests: fix incorrect order of mocks in test_handle_zfs_root.
 - doc: Change dns_nameserver property to dns_nameservers. [Tomer Cohen]
 - OVF: identify label iso9660 filesystems with label 'OVF ENV'.
 - logs: collect-logs ignore instance-data-sensitive.json on non-root user
   (LP: #1805201)
 - net: Ephemeral*Network: add connectivity check via URL
 - azure: _poll_imds only retry on 404. Fail on Timeout (LP: #1803598)
 - resizefs: Prefix discovered devpath with '/dev/' when path does not
   exist [Igor Galić]
 - azure: retry imds polling on requests.Timeout (LP: #1800223)
 - azure: Accept variation in error msg from mount for ntfs volumes
   [Jason Zions] (LP: #1799338)
 - azure: fix regression introduced when persisting ephemeral dhcp lease
   [asakkurr]
 - azure: add udev rules to create cloud-init Gen2 disk name symlinks
   (LP: #1797480)
 - tests: ec2 mock missing httpretty user-data and instance-identity routes
 - azure: remove /etc/netplan/90-hotplug-azure.yaml when net from IMDS
 - azure: report ready to fabric after reprovision and reduce logging
   [asakkurr] (LP: #1799594)
 - query: better error when missing read permission on instance-data
 - instance-data: fallback to instance-data.json if sensitive is absent.
   (LP: #1798189)
 - docs: remove colon from network v1 config example. [Tomer Cohen]
 - Add cloud-id binary to packages for SUSE [Jason Zions]
 - systemd: On SUSE ensure cloud-init.service runs before wicked
   [Robert Schweikert] (LP: #1799709)
 - update detection of openSUSE variants [Robert Schweikert]
 - azure: Add apply_network_config option to disable network from IMDS
   (LP: #1798424)
 - Correct spelling in an error message (udevadm). [Katie McLaughlin]
 - tests: meta_data key changed to meta-data in ec2 instance-data.json
   (LP: #1797231)
 - tests: fix kvm integration test to assert flexible config-disk path
   (LP: #1797199)
 - tools: Add cloud-id command line utility
 - instance-data: Add standard keys platform and subplatform. Refactor ec2.
 - net: ignore nics that have "zero" mac address. (LP: #1796917)
 - tests: fix apt_configure_primary to be more flexible
 - Ubuntu: update sources.list to comment out deb-src entries. (LP: #74747)

18.4:
 - add rtd example docs about new standardized keys
 - use ds._crawled_metadata instance attribute if set when writing
   instance-data.json
 - ec2: update crawled metadata. add standardized keys
 - tests: allow skipping an entire cloud_test without running.
 - tests: disable lxd tests on cosmic
 - cii-tests: use unittest2.SkipTest in ntp_chrony due to new deps
 - lxd: adjust to snap installed lxd.
 - docs: surface experimental doc in instance-data.json
 - tests: fix ec2 integration tests. process meta_data instead of meta-data
 - Add support for Infiniband network interfaces (IPoIB). [Mark Goddard]
 - cli: add cloud-init query subcommand to query instance metadata
 - tools/tox-venv: update for new features.
 - pylint: ignore warning assignment-from-no-return for _write_network
 - stages: Fix bug causing datasource to have incorrect sys_cfg.
   (LP: #1787459)
 - Remove dead-code _write_network distro implementations.
 - net_util: ensure static configs have netmask in translate_network result
   [Thomas Berger] (LP: #1792454)
 - Fall back to root:root on syslog permissions if other options fail.
   [Robert Schweikert]
 - tests: Add mock for util.get_hostname. [Robert Schweikert] (LP: #1792799)
 - ds-identify: doc string cleanup.
 - OpenStack: Support setting mac address on bond.
   [Fabian Wiesel] (LP: #1682064)
 - bash_completion/cloud-init: fix shell syntax error.
 - EphemeralIPv4Network: Be more explicit when adding default route.
   (LP: #1792415)
 - OpenStack: support reading of newer versions of metdata.
 - OpenStack: fix bug causing 'latest' version to be used from network.
   (LP: #1792157)
 - user-data: jinja template to render instance-data.json in cloud-config
   (LP: #1791781)
 - config: disable ssh access to a configured user account
 - tests: print failed testname instead of docstring upon failure
 - tests: Disallow use of util.subp except for where needed.
 - sysconfig: refactor sysconfig to accept distro specific templates paths
 - Add unit tests for config/cc_ssh.py [Francis Ginther]
 - Fix the built-in cloudinit/tests/helpers:skipIf
 - read-version: enhance error message [Joshua Powers]
 - hyperv_reporting_handler: simplify threaded publisher
 - VMWare: Fix a network config bug in vm with static IPv4 and no gateway.
   [Pengpeng Sun] (LP: #1766538)
 - logging: Add logging config type hyperv for reporting via Azure KVP
   [Andy Liu]
 - tests: disable other snap test as well [Joshua Powers]
 - tests: disable snap, fix write_files binary [Joshua Powers]
 - Add datasource Oracle Compute Infrastructure (OCI).
 - azure: allow azure to generate network configuration from IMDS per boot.
 - Scaleway: Add network configuration to the DataSource [Louis Bouchard]
 - docs: Fix example cloud-init analyze command to match output.
   [Wesley Gao]
 - netplan: Correctly render macaddress on a bonds and bridges when
   provided. (LP: #1784699)
 - tools: Add 'net-convert' subcommand command to 'cloud-init devel'.
 - redhat: remove ssh keys on new instance. (LP: #1781094)
 - Use typeset or local in profile.d scripts. (LP: #1784713)
 - OpenNebula: Fix null gateway6 [Akihiko Ota] (LP: #1768547)
 - oracle: fix detect_openstack to report True on OracleCloud.com DMI data
   (LP: #1784685)
 - tests: improve LXDInstance trying to workaround or catch bug.
 - update_metadata re-config on every boot comments and tests not quite
   right [Mike Gerdts]
 - tests: Collect build_info from system if available.
 - pylint: Fix pylint warnings reported in pylint 2.0.0.
 - get_linux_distro: add support for rhel via redhat-release.
 - get_linux_distro: add support for centos6 and rawhide flavors of redhat
   (LP: #1781229)
 - tools: add '--debug' to tools/net-convert.py
 - tests: bump the version of paramiko to 2.4.1.
 - docs: note in rtd about avoiding /tmp when writing files (LP: #1727876)
 - ubuntu,centos,debian: get_linux_distro to align with platform.dist
   (LP: #1780481)
 - Fix boothook docs on environment variable name (INSTANCE_I ->
   INSTANCE_ID) [Marc Tamsky]
 - update_metadata: a datasource can support network re-config every boot
 - tests: drop salt-minion integration test (LP: #1778737)
 - Retry on failed import of gpg receive keys.
 - tools: Fix run-container when neither source or binary package requested.
 - docs: Fix a small spelling error. [Oz N Tiram]
 - tox: use simplestreams from git repository rather than bzr.

18.3:
 - docs: represent sudo:false in docs for user_groups config module
 - Explicitly prevent `sudo` access for user module
   [Jacob Bednarz] (LP: #1771468)
 - lxd: Delete default network and detach device if lxd-init created them.
   (LP: #1776958)
 - openstack: avoid unneeded metadata probe on non-openstack platforms
   (LP: #1776701)
 - stages: fix tracebacks if a module stage is undefined or empty
   [Robert Schweikert] (LP: #1770462)
 - Be more safe on string/bytes when writing multipart user-data to disk.
   (LP: #1768600)
 - Fix get_proc_env for pids that have non-utf8 content in environment.
   (LP: #1775371)
 - tests: fix salt_minion integration test on bionic and later
 - tests: provide human-readable integration test summary when --verbose
 - tests: skip chrony integration tests on lxd running artful or older
 - test: add optional --preserve-instance arg to integraiton tests
 - netplan: fix mtu if provided by network config for all rendered types
   (LP: #1774666)
 - tests: remove pip install workarounds for pylxd, take upstream fix.
 - subp: support combine_capture argument.
 - tests: ordered tox dependencies for pylxd install
 - util: add get_linux_distro function to replace platform.dist
   [Robert Schweikert] (LP: #1745235)
 - pyflakes: fix unused variable references identified by pyflakes 2.0.0.
 - - Do not use the systemd_prefix macro, not available in this environment
   [Robert Schweikert]
 - doc: Add config info to ec2, openstack and cloudstack datasource docs
 - Enable SmartOS network metadata to work with netplan via per-subnet
   routes [Dan McDonald] (LP: #1763512)
 - openstack: Allow discovery in init-local using dhclient in a sandbox.
   (LP: #1749717)
 - tests: Avoid using https in httpretty, improve HttPretty test case.
   (LP: #1771659)
 - yaml_load/schema: Add invalid line and column nums to error message
 - Azure: Ignore NTFS mount errors when checking ephemeral drive
   [Paul Meyer]
 - packages/brpm: Get proper dependencies for cmdline distro.
 - packages: Make rpm spec files patch in package version like in debs.
 - tools/run-container: replace tools/run-centos with more generic.
 - Update version.version_string to contain packaged version. (LP: #1770712)
 - cc_mounts: Do not add devices to fstab that are already present.
   [Lars Kellogg-Stedman]
 - ds-identify: ensure that we have certain tokens in PATH. (LP: #1771382)
 - tests: enable Ubuntu Cosmic in integration tests [Joshua Powers]
 - read_file_or_url: move to url_helper, fix bug in its FileResponse.
 - cloud_tests: help pylint [Ryan Harper]
 - flake8: fix flake8 errors in previous commit.
 - typos: Fix spelling mistakes in cc_mounts.py log messages [Stephen Ford]
 - tests: restructure SSH and initial connections [Joshua Powers]
 - ds-identify: recognize container-other as a container, test SmartOS.
 - cloud-config.service: run After snap.seeded.service. (LP: #1767131)
 - tests: do not rely on host /proc/cmdline in test_net.py
   [Lars Kellogg-Stedman] (LP: #1769952)
 - ds-identify: Remove dupe call to is_ds_enabled, improve debug message.
 - SmartOS: fix get_interfaces for nics that do not have addr_assign_type.
 - tests: fix package and ca_cert cloud_tests on bionic
   (LP: #1769985)
 - ds-identify: make shellcheck 0.4.6 happy with ds-identify.
 - pycodestyle: Fix deprecated string literals, move away from flake8.
 - azure: Add reported ready marker file. [Joshua Chan] (LP: #1765214)
 - tools: Support adding a release suffix through packages/bddeb.
 - FreeBSD: Invoke growfs on ufs filesystems such that it does not prompt.
   [Harm Weites] (LP: #1404745)
 - tools: Re-use the orig tarball in packages/bddeb if it is around.
 - netinfo: fix netdev_pformat when a nic does not have an address
   assigned. (LP: #1766302)
 - collect-logs: add -v flag, write to stderr, limit journal to single
   boot. (LP: #1766335)
 - IBMCloud: Disable config-drive and nocloud only if IBMCloud is enabled.
   (LP: #1766401)
 - Add reporting events and log_time around early source of blocking time
   [Ryan Harper]
 - IBMCloud: recognize provisioning environment during debug boots.
   (LP: #1767166)
 - net: detect unstable network names and trigger a settle if needed
   [Ryan Harper] (LP: #1766287)
 - IBMCloud: improve documentation in datasource.
 - sysconfig: dhcp6 subnet type should not imply dhcpv4 [Vitaly Kuznetsov]
 - packages/debian/control.in: add missing dependency on iproute2.
   (LP: #1766711)
 - DataSourceSmartOS: add locking of serial device.
   [Mike Gerdts] (LP: #1746605)
 - DataSourceSmartOS: sdc:hostname is ignored [Mike Gerdts] (LP: #1765085)
 - DataSourceSmartOS: list() should always return a list
   [Mike Gerdts] (LP: #1763480)
 - schema: in validation, raise ImportError if strict but no jsonschema.
 - set_passwords: Add newline to end of sshd config, only restart if
   updated. (LP: #1677205)
 - pylint: pay attention to unused variable warnings.
 - doc: Add documentation for AliYun datasource. [Junjie Wang]
 - Schema: do not warn on duplicate items in commands. (LP: #1764264)
 - net: Depend on iproute2's ip instead of net-tools ifconfig or route
 - DataSourceSmartOS: fix hang when metadata service is down
   [Mike Gerdts] (LP: #1667735)
 - DataSourceSmartOS: change default fs on ephemeral disk from ext3 to
   ext4. [Mike Gerdts] (LP: #1763511)
 - pycodestyle: Fix invalid escape sequences in string literals.
 - Implement bash completion script for cloud-init command line
   [Ryan Harper]
 - tools: Fix make-tarball cli tool usage for development
 - renderer: support unicode in render_from_file.
 - Implement ntp client spec with auto support for distro selection
   [Ryan Harper] (LP: #1749722)
 - Apport: add Brightbox, IBM, LXD, and OpenTelekomCloud to list of clouds.
 - tests: fix ec2 integration network metadata validation
 - tests: fix integration tests to support lxd 3.0 release
 - correct documentation to match correct attribute name usage.
   [Dominic Schlegel] (LP: #1420018)
 - cc_resizefs, util: handle no /dev/zfs [Ryan Harper]
 - doc: Fix links in OpenStack datasource documentation.
   [Dominic Schlegel] (LP: #1721660)
 - docs: represent sudo:false in docs for user_groups config module
 - Explicitly prevent `sudo` access for user module
   [Jacob Bednarz] (LP: #1771468)
 - lxd: Delete default network and detach device if lxd-init created them.
   (LP: #1776958)
 - openstack: avoid unneeded metadata probe on non-openstack platforms
   (LP: #1776701)
 - stages: fix tracebacks if a module stage is undefined or empty
   [Robert Schweikert] (LP: #1770462)
 - Be more safe on string/bytes when writing multipart user-data to disk.
   (LP: #1768600)
 - Fix get_proc_env for pids that have non-utf8 content in environment.
   (LP: #1775371)
 - tests: fix salt_minion integration test on bionic and later
 - tests: provide human-readable integration test summary when --verbose
 - tests: skip chrony integration tests on lxd running artful or older
 - test: add optional --preserve-instance arg to integraiton tests
 - netplan: fix mtu if provided by network config for all rendered types
   (LP: #1774666)
 - tests: remove pip install workarounds for pylxd, take upstream fix.
 - subp: support combine_capture argument.
 - tests: ordered tox dependencies for pylxd install
 - util: add get_linux_distro function to replace platform.dist
   [Robert Schweikert] (LP: #1745235)
 - pyflakes: fix unused variable references identified by pyflakes 2.0.0.
 - - Do not use the systemd_prefix macro, not available in this environment
   [Robert Schweikert]
 - doc: Add config info to ec2, openstack and cloudstack datasource docs
 - Enable SmartOS network metadata to work with netplan via per-subnet
   routes [Dan McDonald] (LP: #1763512)
 - openstack: Allow discovery in init-local using dhclient in a sandbox.
   (LP: #1749717)
 - tests: Avoid using https in httpretty, improve HttPretty test case.
   (LP: #1771659)
 - yaml_load/schema: Add invalid line and column nums to error message
 - Azure: Ignore NTFS mount errors when checking ephemeral drive
   [Paul Meyer]
 - packages/brpm: Get proper dependencies for cmdline distro.
 - packages: Make rpm spec files patch in package version like in debs.
 - tools/run-container: replace tools/run-centos with more generic.
 - Update version.version_string to contain packaged version. (LP: #1770712)
 - cc_mounts: Do not add devices to fstab that are already present.
   [Lars Kellogg-Stedman]
 - ds-identify: ensure that we have certain tokens in PATH. (LP: #1771382)
 - tests: enable Ubuntu Cosmic in integration tests [Joshua Powers]
 - read_file_or_url: move to url_helper, fix bug in its FileResponse.
 - cloud_tests: help pylint [Ryan Harper]
 - flake8: fix flake8 errors in previous commit.
 - typos: Fix spelling mistakes in cc_mounts.py log messages [Stephen Ford]
 - tests: restructure SSH and initial connections [Joshua Powers]
 - ds-identify: recognize container-other as a container, test SmartOS.
 - cloud-config.service: run After snap.seeded.service. (LP: #1767131)
 - tests: do not rely on host /proc/cmdline in test_net.py
   [Lars Kellogg-Stedman] (LP: #1769952)
 - ds-identify: Remove dupe call to is_ds_enabled, improve debug message.
 - SmartOS: fix get_interfaces for nics that do not have addr_assign_type.
 - tests: fix package and ca_cert cloud_tests on bionic
   (LP: #1769985)
 - ds-identify: make shellcheck 0.4.6 happy with ds-identify.
 - pycodestyle: Fix deprecated string literals, move away from flake8.
 - azure: Add reported ready marker file. [Joshua Chan] (LP: #1765214)
 - tools: Support adding a release suffix through packages/bddeb.
 - FreeBSD: Invoke growfs on ufs filesystems such that it does not prompt.
   [Harm Weites] (LP: #1404745)
 - tools: Re-use the orig tarball in packages/bddeb if it is around.
 - netinfo: fix netdev_pformat when a nic does not have an address
   assigned. (LP: #1766302)
 - collect-logs: add -v flag, write to stderr, limit journal to single
   boot. (LP: #1766335)
 - IBMCloud: Disable config-drive and nocloud only if IBMCloud is enabled.
   (LP: #1766401)
 - Add reporting events and log_time around early source of blocking time
   [Ryan Harper]
 - IBMCloud: recognize provisioning environment during debug boots.
   (LP: #1767166)
 - net: detect unstable network names and trigger a settle if needed
   [Ryan Harper] (LP: #1766287)
 - IBMCloud: improve documentation in datasource.
 - sysconfig: dhcp6 subnet type should not imply dhcpv4 [Vitaly Kuznetsov]
 - packages/debian/control.in: add missing dependency on iproute2.
   (LP: #1766711)
 - DataSourceSmartOS: add locking of serial device.
   [Mike Gerdts] (LP: #1746605)
 - DataSourceSmartOS: sdc:hostname is ignored [Mike Gerdts] (LP: #1765085)
 - DataSourceSmartOS: list() should always return a list
   [Mike Gerdts] (LP: #1763480)
 - schema: in validation, raise ImportError if strict but no jsonschema.
 - set_passwords: Add newline to end of sshd config, only restart if
   updated. (LP: #1677205)
 - pylint: pay attention to unused variable warnings.
 - doc: Add documentation for AliYun datasource. [Junjie Wang]
 - Schema: do not warn on duplicate items in commands. (LP: #1764264)
 - net: Depend on iproute2's ip instead of net-tools ifconfig or route
 - DataSourceSmartOS: fix hang when metadata service is down
   [Mike Gerdts] (LP: #1667735)
 - DataSourceSmartOS: change default fs on ephemeral disk from ext3 to
   ext4. [Mike Gerdts] (LP: #1763511)
 - pycodestyle: Fix invalid escape sequences in string literals.
 - Implement bash completion script for cloud-init command line
   [Ryan Harper]
 - tools: Fix make-tarball cli tool usage for development
 - renderer: support unicode in render_from_file.
 - Implement ntp client spec with auto support for distro selection
   [Ryan Harper] (LP: #1749722)
 - Apport: add Brightbox, IBM, LXD, and OpenTelekomCloud to list of clouds.
 - tests: fix ec2 integration network metadata validation
 - tests: fix integration tests to support lxd 3.0 release
 - correct documentation to match correct attribute name usage.
   [Dominic Schlegel] (LP: #1420018)
 - cc_resizefs, util: handle no /dev/zfs [Ryan Harper]
 - doc: Fix links in OpenStack datasource documentation.
   [Dominic Schlegel] (LP: #1721660)

18.2:
 - Hetzner: Exit early if dmi system-manufacturer is not Hetzner.
 - Add missing dependency on isc-dhcp-client to trunk ubuntu packaging.
   (LP: #1759307)
 - FreeBSD: resizefs module now able to handle zfs/zpool.
   [Dominic Schlegel] (LP: #1721243)
 - cc_puppet: Revert regression of puppet creating ssl and ssl_cert dirs
 - Enable IBMCloud datasource in settings.py.
 - IBMCloud: Initial IBM Cloud datasource.
 - tests: remove jsonschema from xenial tox environment.
 - tests: Fix newly added schema unit tests to skip if no jsonschema.
 - ec2: Adjust ec2 datasource after exception_cb change.
 - Reduce AzurePreprovisioning HTTP timeouts.
   [Douglas Jordan] (LP: #1752977)
 - Revert the logic of exception_cb in read_url.
   [Kurt Garloff] (LP: #1702160, #1298921)
 - ubuntu-advantage: Add new config module to support
   ubuntu-advantage-tools
 - Handle global dns entries in netplan (LP: #1750884)
 - Identify OpenTelekomCloud Xen as OpenStack DS.
   [Kurt Garloff] (LP: #1756471)
 - datasources: fix DataSource subclass get_hostname method signature
   (LP: #1757176)
 - OpenNebula: Update network to return v2 config rather than ENI.
   [Akihiko Ota]
 - Add Hetzner Cloud DataSource
 - net: recognize iscsi root cases without ip= on kernel command line.
   (LP: #1752391)
 - tests: fix flakes warning for unused variable
 - tests: patch leaked stderr messages from snap unit tests
 - cc_snap: Add new module to install and configure snapd and snap
   packages.
 - tests: Make pylint happy and fix python2.6 uses of assertRaisesRegex.
 - netplan: render bridge port-priority values (LP: #1735821)
 - util: Fix subp regression. Allow specifying subp command as a string.
   (LP: #1755965)
 - doc: fix all warnings issued by 'tox -e doc'
 - FreeBSD: Set hostname to FQDN. [Dominic Schlegel] (LP: #1753499)
 - tests: fix run_tree and bddeb
 - tests: Fix some warnings in tests that popped up with newer python.
 - set_hostname: When present in metadata, set it before network bringup.
   (LP: #1746455)
 - tests: Centralize and re-use skipTest based on json schema presense.
 - This commit fixes get_hostname on the AzureDataSource.
   [Douglas Jordan] (LP: #1754495)
 - shellify: raise TypeError on bad input.
 - Make salt minion module work on FreeBSD.
   [Dominic Schlegel] (LP: #1721503)
 - Simplify some comparisions. [Rémy Léone]
 - Change some list creation and population to literal. [Rémy Léone]
 - GCE: fix reading of user-data that is not base64 encoded. (LP: #1752711)
 - doc: fix chef install from apt packages example in RTD.
 - Implement puppet 4 support [Romanos Skiadas] (LP: #1446804)
 - subp: Fix subp usage with non-ascii characters when no system locale.
   (LP: #1751051)
 - salt: configure grains in grains file rather than in minion config.
   [Daniel Wallace]

18.1:
 - OVF: Fix VMware support for 64-bit platforms. [Sankar Tanguturi]
 - ds-identify: Fix searching for iso9660 OVF cdroms. (LP: #1749980)
 - SUSE: Fix groups used for ownership of cloud-init.log [Robert Schweikert]
 - ds-identify: check /writable/system-data/ for nocloud seed.
   (LP: #1747070)
 - tests: run nosetests in cloudinit/ directory, fix py26 fallout.
 - tools: run-centos: git clone rather than tar.
 - tests: add support for logs with lxd from snap and future lxd 3.
   (LP: #1745663)
 - EC2: Fix get_instance_id called against cached datasource pickle.
   (LP: #1748354)
 - cli: fix cloud-init status to report running when before result.json
   (LP: #1747965)
 - net: accept network-config in netplan format for renaming interfaces
   (LP: #1709715)
 - Fix ssh keys validation in ssh_util [Tatiana Kholkina]
 - docs: Update RTD content for cloud-init subcommands.
 - OVF: Extend well-known labels to include OVFENV. (LP: #1698669)
 - Fix potential cases of uninitialized variables. (LP: #1744796)
 - tests: Collect script output as binary, collect systemd journal, fix lxd.
 - HACKING.rst: mention setting user name and email via git config.
 - Azure VM Preprovisioning support. [Douglas Jordan] (LP: #1734991)
 - tools/read-version: Fix read-version when in a git worktree.
 - docs: Fix typos in docs and one debug message. [Florian Grignon]
 - btrfs: support resizing if root is mounted ro.
   [Robert Schweikert] (LP: #1734787)
 - OpenNebula: Improve network configuration support.
   [Akihiko Ota] (LP: #1719157, #1716397, #1736750)
 - tests: Fix EC2 Platform to return console output as bytes.
 - tests: Fix attempted use of /run in a test case.
 - GCE: Improvements and changes to ssh key behavior for default user.
   [Max Illfelder] (LP: #1670456, #1707033, #1707037, #1707039)
 - subp: make ProcessExecutionError have expected types in stderr, stdout.
 - tests: when querying ntp server, do not do dns resolution.
 - Recognize uppercase vfat disk labels [James Penick] (LP: #1598783)
 - tests: remove zesty as supported OS to test [Joshua Powers]
 - Do not log warning on config files that represent None. (LP: #1742479)
 - tests: Use git hash pip dependency format for pylxd.
 - tests: add integration requirements text file [Joshua Powers]
 - MAAS: add check_instance_id based off oauth tokens. (LP: #1712680)
 - tests: update apt sources list test [Joshua Powers]
 - tests: clean up image properties [Joshua Powers]
 - tests: rename test ssh keys to avoid appearance of leaking private keys.
   [Joshua Powers]
 - tests: Enable AWS EC2 Integration Testing [Joshua Powers]
 - cli: cloud-init clean handles symlinks (LP: #1741093)
 - SUSE: Add a basic test of network config rendering. [Robert Schweikert]
 - Azure: Only bounce network when necessary. (LP: #1722668)
 - lint: Fix lints seen by pylint version 1.8.1.
 - cli: Fix error in cloud-init modules --mode=init. (LP: #1736600)

17.2:
 - ds-identify: failure in NoCloud due to unset variable usage.
   (LP: #1737704)
 - tests: fix collect_console when not implemented [Joshua Powers]
 - ec2: Use instance-identity doc for region and instance-id
   [Andrew Jorgensen]
 - tests: remove leaked tmp files in config drive tests.
 - setup.py: Do not include rendered files in SOURCES.txt
 - SUSE: remove delta in systemd local template for SUSE [Robert Schweikert]
 - tests: move to using tox 1.7.5
 - OVF: improve ds-identify to support finding OVF iso transport.
   (LP: #1731868)
 - VMware: Support for user provided pre and post-customization scripts
   [Maitreyee Saikia]
 - citest: In NoCloudKVM provide keys via metadata not userdata.
 - pylint: Update pylint to 1.7.1, run on tests/ and tools and fix
   complaints.
 - Datasources: Formalize DataSource get_data and related properties.
 - cli: Add clean and status subcommands
 - tests: consolidate platforms into specific dirs
 - ec2: Fix sandboxed dhclient background process cleanup. (LP: #1735331)
 - tests: NoCloudKVMImage do not modify the original local cache image.
 - tests: Enable bionic in integration tests. [Joshua Powers]
 - tests: Use apt-get to install a deb so that depends get resolved.
 - sysconfig: Correctly render dns and dns search info.
   [Ryan McCabe] (LP: #1705804)
 - integration test: replace curtin test ppa with cloud-init test ppa.
 - EC2: Fix bug using fallback_nic and metadata when restoring from cache.
   (LP: #1732917)
 - EC2: Kill dhclient process used in sandbox dhclient. (LP: #1732964)
 - ntp: fix configuration template rendering for openSUSE and SLES
   (LP: #1726572)
 - centos: Provide the failed #include url in error messages
 - Catch UrlError when #include'ing URLs [Andrew Jorgensen]
 - hosts: Fix openSUSE and SLES setup for /etc/hosts and clarify docs.
   [Robert Schweikert] (LP: #1731022)
 - rh_subscription: Perform null checks for enabled and disabled repos.
   [Dave Mulford]
 - Improve warning message when a template is not found.
   [Robert Schweikert] (LP: #1731035)
 - Replace the temporary i9n.brickies.net with i9n.cloud-init.io.
 - Azure: don't generate network configuration for SRIOV devices
   (LP: #1721579)
 - tests: address some minor feedback missed in last merge.
 - tests: integration test cleanup and full pass of nocloud-kvm.
 - Gentoo: chmod +x on all files in sysvinit/gentoo/
   [ckonstanski] (LP: #1727126)
 - EC2: Limit network config to fallback nic, fix local-ipv4 only
   instances. (LP: #1728152)
 - Gentoo: Use "rc-service" rather than "service".
   [Carlos Konstanski] (LP: #1727121)
 - resizefs: Fix regression when system booted with root=PARTUUID=
   (LP: #1725067)
 - tools: make yum package installation more reliable
 - citest: fix remaining warnings raised by integration tests.
 - citest: show the class actual class name in results.
 - ntp: fix config module schema to allow empty ntp config (LP: #1724951)
 - tools: disable fastestmirror if using proxy [Joshua Powers]
 - schema: Log debug instead of warning when jsonschema is not available.
   (LP: #1724354)
 - simpletable: Fix get_string method to return table-formatted string
   (LP: #1722566)
 - net: Handle bridge stp values of 0 and convert to boolean type
 - tools: Give specific --abbrev=8 to "git describe"
 - network: bridge_stp value not always correct (LP: #1721157)
 - tests: re-enable tox with nocloud-kvm support [Joshua Powers]
 - systemd: remove limit on tasks created by cloud-init-final.service.
   [Robert Schweikert] (LP: #1717969)
 - suse: Support addition of zypper repos via cloud-config.
   [Robert Schweikert] (LP: #1718675)
 - tests: Combine integration configs and testcases [Joshua Powers]
 - Azure, CloudStack: Support reading dhcp options from systemd-networkd.
   [Dimitri John Ledkov] (LP: #1718029)
 - packages/debian/copyright: remove mention of boto and MIT license
 - systemd: only mention Before=apt-daily.service on debian based distros.
   [Robert Schweikert]
 - Add missing simpletable and simpletable tests for failed merge
 - Remove prettytable dependency, introduce simpletable [Andrew Jorgensen]
 - debian/copyright: dep5 updates, reorganize, add Apache 2.0 license.
   [Joshua Powers] (LP: #1718681)
 - tests: remove dependency on shlex [Joshua Powers]
 - AltCloud: Trust PATH for udevadm and modprobe.
 - DataSourceOVF: use util.find_devs_with(TYPE=iso9660) (LP: #1718287)
 - tests: remove a temp file used in bootcmd tests.

17.1:
 - doc: document GCE datasource. [Arnd Hannemann]
 - suse: updates to templates to support openSUSE and SLES.
   [Robert Schweikert] (LP: #1718640)
 - suse: Copy sysvinit files from redhat with slight changes.
   [Robert Schweikert] (LP: #1718649)
 - docs: fix sphinx module schema documentation [Chad Smith]
 - tests: Add cloudinit package to all test targets [Chad Smith]
 - Makefile: No longer look for yaml files in obsolete ./bin/.
 - tests: fix ds-identify unit tests to set EC2_STRICT_ID_DEFAULT.
 - ec2: Fix maybe_perform_dhcp_discovery to use /var/tmp as a tmpdir
   [Chad Smith] (LP: #1717627)
 - Azure: wait longer for SSH pub keys to arrive.
   [Paul Meyer] (LP: #1717611)
 - GCE: Fix usage of user-data. (LP: #1717598)
 - cmdline: add collect-logs subcommand. [Chad Smith] (LP: #1607345)
 - CloudStack: consider dhclient lease files named with a hyphen.
   (LP: #1717147)
 - resizefs: Drop check for read-only device file, do not warn on
   overlayroot. [Chad Smith]
 - Do not provide systemd-fsck drop-in which could cause ordering cycles.
   [Balint Reczey] (LP: #1717477)
 - tests: Enable the NoCloud KVM platform [Joshua Powers]
 - resizefs: pass mount point to xfs_growfs [Dusty Mabe]
 - vmware: Enable nics before sending the SUCCESS event. [Sankar Tanguturi]
 - cloud-config modules: honor distros definitions in each module
   [Chad Smith] (LP: #1715738, #1715690)
 - chef: Add option to pin chef omnibus install version
   [Ethan Apodaca] (LP: #1462693)
 - tests: execute: support command as string [Joshua Powers]
 - schema and docs: Add jsonschema to resizefs and bootcmd modules
   [Chad Smith]
 - tools: Add xkvm script, wrapper around qemu-system [Joshua Powers]
 - vmware customization: return network config format
   [Sankar Tanguturi] (LP: #1675063)
 - Ec2: only attempt to operate at local mode on known platforms.
   (LP: #1715128)
 - Use /run/cloud-init for tempfile operations. (LP: #1707222)
 - ds-identify: Make OpenStack return maybe on arch other than intel.
   (LP: #1715241)
 - tests: mock missed openstack metadata uri network_data.json
   [Chad Smith] (LP: #1714376)
 - relocate tests/unittests/helpers.py to cloudinit/tests
   [Lars Kellogg-Stedman]
 - tox: add nose timer output [Joshua Powers]
 - upstart: do not package upstart jobs, drop ubuntu-init-switch module.
 - tests: Stop leaking calls through unmocked metadata addresses
   [Chad Smith] (LP: #1714117)
 - distro: allow distro to specify a default locale [Ryan Harper]
 - tests: fix two recently added tests for sles distro.
 - url_helper: dynamically import oauthlib import from inside oauth_headers
   [Chad Smith]
 - tox: make xenial environment run with python3.6
 - suse: Add support for openSUSE and return SLES to a working state.
   [Robert Schweikert]
 - GCE: Add a main to the GCE Datasource.
 - ec2: Add IPv6 dhcp support to Ec2DataSource. [Chad Smith] (LP: #1639030)
 - url_helper: fail gracefully if oauthlib is not available
   [Lars Kellogg-Stedman] (LP: #1713760)
 - cloud-init analyze: fix issues running under python 2. [Andrew Jorgensen]
 - Configure logging module to always use UTC time.
   [Ryan Harper] (LP: #1713158)
 - Log a helpful message if a user script does not include shebang.
   [Andrew Jorgensen]
 - cli: Fix command line parsing of coniditionally loaded subcommands.
   [Chad Smith] (LP: #1712676)
 - doc: Explain error behavior in user data include file format.
   [Jason Butz]
 - cc_landscape & cc_puppet: Fix six.StringIO use in writing configs
   [Chad Smith] (LP: #1699282, #1710932)
 - schema cli: Add schema subcommand to cloud-init cli and cc_runcmd schema
   [Chad Smith]
 - Debian: Remove non-free repositories from apt sources template.
   [Joonas Kylmälä] (LP: #1700091)
 - tools: Add tooling for basic cloud-init performance analysis.
   [Chad Smith] (LP: #1709761)
 - network: add v2 passthrough and fix parsing v2 config with bonds/bridge
   params [Ryan Harper] (LP: #1709180)
 - doc: update capabilities with features available, link doc reference,
   cli example [Ryan Harper]
 - vcloud directory: Guest Customization support for passwords
   [Maitreyee Saikia]
 - ec2: Allow Ec2 to run in init-local using dhclient in a sandbox.
   [Chad Smith] (LP: #1709772)
 - cc_ntp: fallback on timesyncd configuration if ntp is not installable
   [Ryan Harper] (LP: #1686485)
 - net: Reduce duplicate code. Have get_interfaces_by_mac use
   get_interfaces.
 - tests: Fix build tree integration tests [Joshua Powers]
 - sysconfig: Dont repeat header when rendering resolv.conf
   [Ryan Harper] (LP: #1701420)
 - archlinux: Fix bug with empty dns, do not render 'lo' devices.
   (LP: #1663045, #1706593)
 - cloudinit.net: add initialize_network_device function and tests
   [Chad Smith]
 - makefile: fix ci-deps-ubuntu target [Chad Smith]
 - tests: adjust locale integration test to parse default locale.
 - tests: remove 'yakkety' from releases as it is EOL.
 - tests: Add initial tests for EC2 and improve a docstring.
 - locale: Do not re-run locale-gen if provided locale is system default.
 - archlinux: fix set hostname usage of write_file.
   [Joshua Powers] (LP: #1705306)
 - sysconfig: support subnet type of 'manual'.
 - tools/run-centos: make running with no argument show help.
 - Drop rand_str() usage in DNS redirection detection
   [Bob Aman] (LP: #1088611)
 - sysconfig: use MACADDR on bonds/bridges to configure mac_address
   [Ryan Harper] (LP: #1701417)
 - net: eni route rendering missed ipv6 default route config
   [Ryan Harper] (LP: #1701097)
 - sysconfig: enable mtu set per subnet, including ipv6 mtu
   [Ryan Harper] (LP: #1702513)
 - sysconfig: handle manual type subnets [Ryan Harper] (LP: #1687725)
 - sysconfig: fix ipv6 gateway routes [Ryan Harper] (LP: #1694801)
 - sysconfig: fix rendering of bond, bridge and vlan types.
   [Ryan Harper] (LP: #1695092)
 - Templatize systemd unit files for cross distro deltas. [Ryan Harper]
 - sysconfig: ipv6 and default gateway fixes. [Ryan Harper] (LP: #1704872)
 - net: fix renaming of nics to support mac addresses written in upper
   case. (LP: #1705147)
 - tests: fixes for issues uncovered when moving to python 3.6.
   (LP: #1703697)
 - sysconfig: include GATEWAY value if set in subnet
   [Ryan Harper] (LP: #1686856)
 - Scaleway: add datasource with user and vendor data for Scaleway.
   [Julien Castets]
 - Support comments in content read by load_shell_content.
 - cloudinitlocal fail to run during boot [Hongjiang Zhang]
 - doc: fix disk setup example table_type options
   [Sandor Zeestraten] (LP: #1703789)
 - tools: Fix exception handling. [Joonas Kylmälä] (LP: #1701527)
 - tests: fix usage of mock in GCE test.
 - test_gce: Fix invalid mock of platform_reports_gce to return False
   [Chad Smith]
 - test: fix incorrect keyid for apt repository.
   [Joshua Powers] (LP: #1702717)
 - tests: Update version of pylxd [Joshua Powers]
 - write_files: Remove log from helper function signatures.
   [Andrew Jorgensen]
 - doc: document the cmdline options to NoCloud [Brian Candler]
 - read_dmi_data: always return None when inside a container. (LP: #1701325)
 - requirements.txt: remove trailing white space.
 - Azure: Add network-config, Refactor net layer to handle duplicate macs.
   [Ryan Harper]
 - Tests: Simplify the check on ssh-import-id [Joshua Powers]
 - tests: update ntp tests after sntp added [Joshua Powers]
 - FreeBSD: Make freebsd a variant, fix unittests and
   tools/build-on-freebsd.
 - FreeBSD: fix test failure
 - FreeBSD: replace ifdown/ifup with "ifconfig down" and "ifconfig up".
   [Hongjiang Zhang] (LP: #1697815)
 - FreeBSD: fix cdrom mounting failure if /mnt/cdrom/secure did not exist.
   [Hongjiang Zhang] (LP: #1696295)
 - main: Don't use templater to format the welcome message
   [Andrew Jorgensen]
 - docs: Automatically generate module docs form schema if present.
   [Chad Smith]
 - debian: fix path comment in /etc/hosts template.
   [Jens Sandmann] (LP: #1606406)
 - suse: add hostname and fully qualified domain to template.
   [Jens Sandmann]
 - write_file(s): Print permissions as octal, not decimal [Andrew Jorgensen]
 - ci deps: Add --test-distro to read-dependencies to install all deps
   [Chad Smith]
 - tools/run-centos: cleanups and move to using read-dependencies
 - pkg build ci: Add make ci-deps-<distro> target to install pkgs
   [Chad Smith]
 - systemd: make cloud-final.service run before apt daily services.
   (LP: #1693361)
 - selinux: Allow restorecon to be non-fatal. [Ryan Harper] (LP: #1686751)
 - net: Allow netinfo subprocesses to return 0 or 1.
   [Ryan Harper] (LP: #1686751)
 - net: Allow for NetworkManager configuration [Ryan McCabe] (LP: #1693251)
 - Use distro release version to determine if we use systemd in redhat spec
   [Ryan Harper]
 - net: normalize data in network_state object
 - Integration Testing: tox env, pyxld 2.2.3, and revamp framework
   [Wesley Wiedenmeier]
 - Chef: Update omnibus url to chef.io, minor doc changes. [JJ Asghar]
 - tools: add centos scripts to build and test [Joshua Powers]
 - Drop cheetah python module as it is not needed by trunk [Ryan Harper]
 - rhel/centos spec cleanups.
 - cloud.cfg: move to a template.  setup.py changes along the way.
 - Makefile: add deb-src and srpm targets. use PYVER more places.
 - makefile: fix python 2/3 detection in the Makefile [Chad Smith]
 - snap: Removing snapcraft plug line [Joshua Powers] (LP: #1695333)
 - RHEL/CentOS: Fix default routes for IPv4/IPv6 configuration.
   [Andreas Karis] (LP: #1696176)
 - test: Fix pyflakes complaint of unused import.
   [Joshua Powers] (LP: #1695918)
 - NoCloud: support seed of nocloud from smbios information
   [Vladimir Pouzanov] (LP: #1691772)
 - net: when selecting a network device, use natural sort order
   [Marc-Aurèle Brothier]
 - fix typos and remove whitespace in various docs [Stephan Telling]
 - systemd: Fix typo in comment in cloud-init.target. [Chen-Han Hsiao]
 - Tests: Skip jsonschema related unit tests when dependency is absent.
   [Chad Smith] (LP: #1695318)
 - azure: remove accidental duplicate line in merge.
 - azure: identify platform by well known value in chassis asset tag.
   [Chad Smith] (LP: #1693939)
 - tools/net-convert.py: support old cloudinit versions by using kwargs.
 - ntp: Add schema definition and passive schema validation.
   [Chad Smith] (LP: #1692916)
 - Fix eni rendering for bridge params that require repeated key for
   values. [Ryan Harper]
 - net: remove systemd link file writing from eni renderer [Ryan Harper]
 - AliYun: Enable platform identification and enable by default.
   [Junjie Wang] (LP: #1638931)
 - net: fix reading and rendering addresses in cidr format.
   [Dimitri John Ledkov] (LP: #1689346, #1684349)
 - disk_setup: udev settle before attempting partitioning or fs creation.
   (LP: #1692093)
 - GCE: Update the attribute used to find instance SSH keys.
   [Daniel Watkins] (LP: #1693582)
 - nplan: For bonds, allow dashed or underscore names of keys.
   [Dimitri John Ledkov] (LP: #1690480)
 - python2.6: fix unit tests usage of assertNone and format.
 - test: update docstring on test_configured_list_with_none
 - fix tools/ds-identify to not write None twice.
 - tox/build: do not package depend on style requirements.
 - cc_ntp: Restructure cc_ntp unit tests. [Chad Smith] (LP: #1692794)
 - flake8: move the pinned version of flake8 up to 3.3.0
 - tests: Apply workaround for snapd bug in test case. [Joshua Powers]
 - RHEL/CentOS: Fix dual stack IPv4/IPv6 configuration.
   [Andreas Karis] (LP: #1679817, #1685534, #1685532)
 - disk_setup: fix several issues with gpt disk partitions. (LP: #1692087)
 - function spelling & docstring update [Joshua Powers]
 - Fixing wrong file name regression. [Joshua Powers]
 - tox: move pylint target to 1.7.1
 - Fix get_interfaces_by_mac for empty macs (LP: #1692028)
 - DigitalOcean: remove routes except for the public interface.
   [Ben Howard] (LP: #1681531.)
 - netplan: pass macaddress, when specified, for vlans
   [Dimitri John Ledkov] (LP: #1690388)
 - doc: various improvements for the docs on cc_users_groups.
   [Felix Dreissig]
 - cc_ntp: write template before installing and add service restart
   [Ryan Harper] (LP: #1645644)
 - cloudstack: fix tests to avoid accessing /var/lib/NetworkManager
   [Lars Kellogg-Stedman]
 - tests: fix hardcoded path to mkfs.ext4 [Joshua Powers] (LP: #1691517)
 - Actually skip warnings when .skip file is present.
   [Chris Brinker] (LP: #1691551)
 - netplan: fix netplan render_network_state signature.
   [Dimitri John Ledkov] (LP: #1685944)
 - Azure: fix reformatting of ephemeral disks on resize to large types.
   (LP: #1686514)
 - Revert "tools/net-convert: fix argument order for render_network_state"
 - make deb: Add devscripts dependency for make deb. Cleanup
   packages/bddeb. [Chad Smith] (LP: #1685935)
 - tools/net-convert: fix argument order for render_network_state
   [Ryan Harper] (LP: #1685944)
 - openstack: fix log message copy/paste typo in _get_url_settings
   [Lars Kellogg-Stedman]
 - unittests: fix unittests run on centos [Joshua Powers]
 - Improve detection of snappy to include os-release and kernel cmdline.
   (LP: #1689944)
 - Add address to config entry generated by _klibc_to_config_entry.
   [Julien Castets] (LP: #1691135)
 - sysconfig: Raise ValueError when multiple default gateways are present.
   [Chad Smith] (LP: #1687485)
 - FreeBSD: improvements and fixes for use on Azure
   [Hongjiang Zhang] (LP: #1636345)
 - Add unit tests for ds-identify, fix Ec2 bug found.
 - fs_setup: if cmd is specified, use shell interpretation.
   [Paul Meyer] (LP: #1687712)
 - doc: document network configuration defaults policy and formats.
   [Ryan Harper]
 - Fix name of "uri" key in docs for "cc_apt_configure" module
   [Felix Dreissig]
 - tests: Enable artful [Joshua Powers]
 - nova-lxd: read product_name from environment, not platform.
   (LP: #1685810)
 - Fix yum repo config where keys contain array values
   [Dylan Perry] (LP: #1592150)
 - template: Update debian backports template [Joshua Powers] (LP: #1627293)
 - rsyslog: replace ~ with stop [Joshua Powers] (LP: #1367899)
 - Doc: add additional RTD examples [Joshua Powers] (LP: #1459604)
 - Fix growpart for some cases when booted with root=PARTUUID.
   (LP: #1684869)
 - pylint: update output style to parseable [Joshua Powers]
 - pylint: fix all logging warnings [Joshua Powers]
 - CloudStack: Add NetworkManager to list of supported DHCP lease dirs.
   [Syed]
 - net: kernel lies about vlans not stealing mac addresses, when they do
   [Dimitri John Ledkov] (LP: #1682871)
 - ds-identify: Check correct path for "latest" config drive
   [Daniel Watkins] (LP: #1673637)
 - doc: Fix example for resolve.conf configuration.
   [Jon Grimm] (LP: #1531582)
 - Fix examples that reference upstream chef repository.
   [Jon Grimm] (LP: #1678145)
 - doc: correct grammar and improve clarity in merging documentation.
   [David Tagatac]
 - doc: Add missing doc link to snap-config module. [Ryan Harper]
 - snap: allows for creating cloud-init snap [Joshua Powers]
 - DigitalOcean: assign IPv4ll address to lowest indexed interface.
   [Ben Howard]
 - DigitalOcean: configure all NICs presented in meta-data. [Ben Howard]
 - Remove (and/or fix) URL shortener references [Jon Grimm] (LP: #1669727)
 - HACKING.rst: more info on filling out contributors agreement.
 - util: teach write_file about copy_mode option
   [Lars Kellogg-Stedman] (LP: #1644064)
 - DigitalOcean: bind resolvers to loopback interface. [Ben Howard]
 - tests: fix AltCloud tests to not rely on blkid (LP: #1636531)
 - OpenStack: add 'dvs' to the list of physical link types. (LP: #1674946)
 - Fix bug that resulted in an attempt to rename bonds or vlans.
   (LP: #1669860)
 - tests: update OpenNebula and Digital Ocean to not rely on host
   interfaces.
 - net: in netplan renderer delete known image-builtin content.
   (LP: #1675576)
 - doc: correct grammar in capabilities.rst [David Tagatac]
 - ds-identify: fix detecting of maas datasource. (LP: #1677710)
 - netplan: remove debugging prints, add debug logging [Ryan Harper]
 - ds-identify: do not write None twice to datasource_list.
 - support resizing partition and rootfs on system booted without
   initramfs. [Steve Langasek] (LP: #1677376)
 - apt_configure: run only when needed. (LP: #1675185)
 - OpenStack: identify OpenStack by product 'OpenStack Compute'.
   (LP: #1675349)
 - GCE: Search GCE in ds-identify, consider serial number in check.
   (LP: #1674861)
 - Add support for setting hashed passwords [Tore S. Lonoy] (LP: #1570325)
 - Fix filesystem creation when using "partition: auto"
   [Jonathan Ballet] (LP: #1634678)
 - ConfigDrive: support reading config drive data from /config-drive.
   (LP: #1673411)
 - ds-identify: fix detection of Bigstep datasource. (LP: #1674766)
 - test: add running of pylint [Joshua Powers]
 - ds-identify: fix bug where filename expansion was left on.
 - advertise network config v2 support (NETWORK_CONFIG_V2) in features.
 - Bigstep: fix bug when executing in python3. [root]
 - Fix unit test when running in a system deployed with cloud-init.
 - Bounce network interface for Azure when using the built-in path.
   [Brent Baude] (LP: #1674685)
 - cloudinit.net: add network config v2 parsing and rendering [Ryan Harper]
 - net: Fix incorrect call to isfile [Joshua Powers] (LP: #1674317)
 - net: add renderers for automatically selecting the renderer.
 - doc: fix config drive doc with regard to unpartitioned disks.
   (LP: #1673818)
 - test: Adding integratiron test for password as list [Joshua Powers]
 - render_network_state: switch arguments around, do not require target
 - support 'loopback' as a device type.
 - Integration Testing: improve testcase subclassing [Wesley Wiedenmeier]
 - gitignore: adding doc/rtd_html [Joshua Powers]
 - doc: add instructions for running integration tests via tox.
   [Joshua Powers]
 - test: avoid differences in 'date' output due to daylight savings.
 - Fix chef config module in omnibus install. [Jeremy Melvin] (LP: #1583837)
 - Add feature flags to cloudinit.version. [Wesley Wiedenmeier]
 - tox: add a citest environment
 - Further fix regression to support 'password' for default user.
 - fix regression when no chpasswd/list was provided.
 - Support chpasswd/list being a list in addition to a string.
   [Sergio Lystopad] (LP: #1665694)
 - doc: Fix configuration example for cc_set_passwords module.
   [Sergio Lystopad] (LP: #1665773)
 - net: support both ipv4 and ipv6 gateways in sysconfig.
   [Lars Kellogg-Stedman] (LP: #1669504)
 - net: do not raise exception for > 3 nameservers
   [Lars Kellogg-Stedman] (LP: #1670052)
 - ds-identify: report cleanups for config and exit value. (LP: #1669949)
 - ds-identify: move default setting for Ec2/strict_id to a global.
 - ds-identify: record not found in cloud.cfg and always add None.
 - Support warning if the used datasource is not in ds-identify's list.
 - tools/ds-identify: make report mode write namespaced results.
 - Move warning functionality to cloudinit/warnings.py
 - Add profile.d script for showing warnings on login.
 - Z99-cloud-locale-test.sh: install and make consistent.
 - tools/ds-identify: look at cloud.cfg when looking for ec2 strict_id.
 - tools/ds-identify: disable vmware_guest_customization by default.
 - tools/ds-identify: ovf identify vmware guest customization.
 - Identify Brightbox as an Ec2 datasource user. (LP: #1661693)
 - DatasourceEc2: add warning message when not on AWS.
 - ds-identify: add reading of datasource/Ec2/strict_id
 - tools/ds-identify: add support for found or maybe contributing config.
 - tools/ds-identify: read the seed directory on Ec2
 - tools/ds-identify: use quotes in local declarations.
 - tools/ds-identify: fix documentation of policy setting in a comment.
 - ds-identify: only run once per boot unless --force is given.
 - flake8: fix flake8 complaints in previous commit.
 - net: correct errors in cloudinit/net/sysconfig.py
   [Lars Kellogg-Stedman] (LP: #1665441)
 - ec2_utils: fix MetadataLeafDecoder that returned bytes on empty
 - apply the runtime configuration written by ds-identify.
 - ds-identify: fix checking for filesystem label (LP: #1663735)
 - ds-identify: read ds=nocloud properly (LP: #1663723)
 - support nova-lxd by reading platform from environment of pid 1.
   (LP: #1661797)
 - ds-identify: change aarch64 to use the default for non-dmi systems.
 - Remove style checking during build and add latest style checks to tox
   [Joshua Powers] (LP: #1652329)
 - code-style: make master pass pycodestyle (2.3.1) cleanly, currently:
   [Joshua Powers]
 - manual_cache_clean: When manually cleaning touch a file in instance dir.
 - Add tools/ds-identify to identify datasources available.
 - Fix small typo and change iso-filename for consistency [Robin Naundorf]
 - Fix eni rendering of multiple IPs per interface
   [Ryan Harper] (LP: #1657940)
 - tools/mock-meta: support python2 or python3 and ipv6 in both.
 - tests: remove executable bit on test_net, so it runs, and fix it.
 - tests: No longer monkey patch httpretty for python 3.4.2
 - Add 3 ecdsa-sha2-nistp* ssh key types now that they are standardized
   [Lars Kellogg-Stedman] (LP: #1658174)
 - reset httppretty for each test [Lars Kellogg-Stedman] (LP: #1658200)
 - build: fix running Make on a branch with tags other than master
 - EC2: Do not cache security credentials on disk
   [Andrew Jorgensen] (LP: #1638312)
 - doc: Fix typos and clarify some aspects of the part-handler
   [Erik M. Bray]
 - doc: add some documentation on OpenStack datasource.
 - OpenStack: Use timeout and retries from config in get_data.
   [Lars Kellogg-Stedman] (LP: #1657130)
 - Fixed Misc issues related to VMware customization. [Sankar Tanguturi]
 - Fix minor docs typo: perserve > preserve [Jeremy Bicha]
 - Use dnf instead of yum when available
   [Lars Kellogg-Stedman] (LP: #1647118)
 - validate-yaml: use python rather than explicitly python3
 - Get early logging logged, including failures of cmdline url.

0.7.9:
 - doc: adjust headers in tests documentation for consistency.
 - pep8: fix issue found in zesty build with pycodestyle.
 - integration test: initial commit of integration test framework
   [Wesley Wiedenmeier]
 - LICENSE: Allow dual licensing GPL-3 or Apache 2.0 [Jon Grimm]
 - Fix config order of precedence, putting kernel command line over system.
   [Wesley Wiedenmeier] (LP: #1582323)
 - pep8: whitespace fix
 - Update the list of valid ssh keys. [Michael Felt]
 - network: add ENI unit test for statically rendered routes.
 - set_hostname: avoid erroneously appending domain to fqdn
   [Lars Kellogg-Stedman] (LP: #1647910)
 - doc: change 'nobootwait' to 'nofail' in docs [Anhad Jai Singh]
 - Replace an expired bit.ly link in code comment.
 - user-groups: fix bug when groups was provided as string and had spaces
   (LP: #1354694)
 - mounts: use mount -a again to accomplish mounts (LP: #1647708)
 - CloudSigma: Fix bug where datasource was not loaded in local search.
   (LP: #1648380)
 - when adding a user, strip whitespace from group list [Lars Kellogg-Stedman]
   (LP: #1354694)
 - fix decoding of utf-8 chars in yaml test
 - Replace usage of sys_netdev_info with read_sys_net (LP: #1625766)
 - fix problems found in python2.6 test.
 - OpenStack: extend physical types to include hyperv, hw_veb, vhost_user.
   (LP: #1642679)
 - tests: fix assumptions that expected no eth0 in system. (LP: #1644043)
 - net/cmdline: Consider ip= or ip6= on command line not only ip=
   (LP: #1639930)
 - Just use file logging by default (LP: #1643990)
 - Improve formatting for ProcessExecutionError [Wesley Wiedenmeier]
 - flake8: fix trailing white space
 - Doc: various documentation fixes [Sean Bright]
 - cloudinit/config/cc_rh_subscription.py: Remove repos before adding
   [Brent Baude]
 - packages/redhat: fix rpm spec file.
 - main: set TZ in environment if not already set. [Ryan Harper]
 - Azure: No longer rely on walinux agent. (LP: #1538522)
 - disk_setup: Use sectors as unit when formatting MBR disks with sfdisk.
   [Daniel Watkins] (LP: #1460715)
 - Add activate_datasource, for datasource specific code paths. (LP: #1611074)
 - systemd: cloud-init-local use RequiresMountsFor=/var/lib/cloud
   (LP: #1642062)
 - systemd: cloud-init remove After=systemd-networkd-wait-online
 - systemd: cloud-init-local change Before basic to sysinit
 - pep8: fix style errors reported by pycodestyle 2.1.0
 - systemd: drop both Wants and After local-fs.target
 - systemd: networking service adjustments. (LP: #1636912)
 - systemd: replace Before=basic.target, dbus.target with sysinit.target
   (LP: #1629797)
 - doc: Add documentation on stages of boot.
 - doc: make the RST files consistently formated and other improvements.
 - Ec2: fix syntax and tox in previous commit.
 - Ec2: protect against non-dictionary in block-device-mapping.
 - doc: fixed example to not overwrite /etc/hosts [Chris Glass]
 - Doc: fix spelling / typos in ca_certs and scripts_vendor.
 - pyflakes: fix issue with pyflakes 1.3 found in ubuntu zesty-proposed.
 - net/cmdline: Further adjustments to ipv6 support [LaMont Jones]
   (LP: #1621615)
 - Add coverage dependency to bddeb to fix package build.
 - doc: improve HACKING.rst file
 - dmidecode: Allow dmidecode to be used on aarch64 [Robert Schweikert]
 - AliYun: Add new datasource for Ali-Cloud ECS [kaihuan.pkh]
 - Add coverage collection to tox unit tests. [Joshua Powers]
 - cc_users_groups: fix remaing call to ds.normalize_user_groups [Ryan Harper]
 - disk-config: udev settle after partitioning in gpt format. (LP: #1626243)
 - unittests: do not read system /etc/cloud/cloud.cfg.d (LP: #1635350)
 - Add documentation for logging features. [Wesley Wiedenmeier]
 - Add support for snap create-user on Ubuntu Core images. [Ryan Harper]
 - Fix sshd restarts for rhel distros. [Jim Gorz]
 - OpenNebula: replace 'ip' parsing with cloudinit.net usage.
 - Fix python2.6 things found running in centos 6.
 - Move user/group functions to new ug_util file
 - DigitalOcean: enable usage of data source by default.
 - update Gentoo initscripts to run in the correct order [Matthew Thode]
 - MAAS: improve the main of datasource to look at kernel cmdline config.
 - tests: silence the Cheetah UserWarning about NameMapper C version.
 - systemd: Run cloud-init.service Before dbus.socket not dbus.target
   [Daniel Watkins] (LP: #1629797)
 - systemd: run cloud-init.service Before dbus.service (LP: #1629797)
 - unittests: fix use of mock 2.0 'assert_called' when running make check
   [Ryan Harper]
 - Improve module documentation and doc cleanup. [Wesley Wiedenmeier]
 - lxd: Update network config for LXD 2.3 [Stéphane Graber]
 - DigitalOcean: use meta-data for network configruation [Ben Howard]
 - ntp: move to run after apt configuration (LP: #1628337)
 - Decode unicode types in decode_binary [Robert Schweikert]
 - systemd: Ensure that cloud-init-local happens before NetworkManager
 - Allow ephemeral drive to be unpartitioned [Paul Meyer]
 - subp: add 'update_env' argument
 - net: support reading ipv6 dhcp config from initramfs [LaMont Jones]
   (LP: #1621615, #1621507)
 - Adjust mounts and disk configuration for systemd. (LP: #1611074)
 - dmidecode: run dmidecode only on i?86 or x86_64 arch. [Robert Schweikert]
 - systemd: put cloud-init.target After multi-user.target (LP: #1623868)

0.7.8:
 - SmartOS: more improvements for network configuration
 - add ntp config module [Ryan Harper]
 - ChangeLog: update changelog for previous commit.
 - Add distro tags on config modules that should have it.
 - NoCloud: fix bug providing network-interfaces via meta-data. (LP: 1577982)
 - ConfigDrive: recognize 'tap' as a link type. (LP: #1610784)
 - Upgrade to a configobj package new enough to work
 - MAAS: add vendor-data support (LP: #1612313)
 - DigitalOcean: use the v1.json endpoint [Ben Howard]
 - Get Azure endpoint server from DHCP client [Brent Baude]
 - Apt: add new apt configuration format [Christian Ehrhardt]
 - distros: fix get_primary_arch method use of os.uname [Andrew Jorgensen]
 - Fix Gentoo net config generation [Matthew Thode]
 - Minor cleanups to atomic_helper and add unit tests.
 - azure dhclient-hook cleanups
 - network: fix get_interface_mac for bond slave, read_sys_net for ENOTDIR
 - Generate a dummy bond name for OpenStack (LP: #1605749)
 - add install option for openrc [Matthew Thode]
 - Add a module that can configure spacewalk.
 - python2.6: fix dict comprehension usage in _lsb_release.
 - apt-config: allow both old and new format to be present.
   [Christian Ehrhardt] (LP: #1616831)
 - bddeb: add --release flag to specify the release in changelog.
 - salt minion: update default pki directory for newer salt minion.
   (LP: #1609899)
 - Fix typo in default keys for phone_home [Roland Sommer] (LP: #1607810)
 - apt config conversion: treat empty string as not provided.  (LP: #1621180)
 - tests: cleanup tempdirs in apt_source tests
 - systemd: Better support package and upgrade. (LP: #1576692, #1621336)
 - remove obsolete .bzrignore
 - DataSourceOVF: fix user-data as base64 with python3 (LP: #1619394)
 - Allow link type of null in network_data.json [Jon Grimm] (LP: #1621968)

0.7.7:
 - open 0.7.7
 - Digital Ocean: add datasource for Digital Ocean. [Neal Shrader]
 - expose uses_systemd as a distro function (fix rhel7)
 - fix broken 'output' config (LP: #1387340)
 - begin adding cloud config module docs to config modules (LP: #1383510)
 - retain trailing eol from template files (sources.list) when
   rendered with jinja (LP: #1355343)
 - Only use datafiles and initsys addon outside virtualenvs
 - Fix the digital ocean test case on python 2.6
 - Increase the usefulness, robustness, configurability of the chef module
   so that it is more useful, more documented and better for users
 - Fix how '=' signs are not handled that well in ssh_utils (LP: #1391303)
 - Be more tolerant of ssh keys passed into 'ssh_authorized_keys'; allowing
   for list, tuple, set, dict, string types and warning on other unexpected
   types
 - Update to use newer/better OMNIBUS_URL for chef module
 - GCE: Allow base64 encoded user-data (LP: #1404311) [Wayne Witzell III]
 - GCE: use short hostname rather than fqdn (LP: #1383794) [Ben Howard]
 - systemd: make init stage run before login prompts shown [Steve Langasek]
 - hostname: on first boot apply hostname to be same as is written for
   persistent hostname.  (LP: #1246485)
 - remove usage of dmidecode on linux in favor of /sys interface [Ben Howard]
 - python3 support [Barry Warsaw, Daniel Watkins, Josh Harlow] (LP: #1247132)
 - support managing gpt partitions in disk config [Daniel Watkins]
 - Azure: utilze gpt support for ephemeral formating [Daniel Watkins]
 - CloudStack: support fetching password from virtual router [Daniel Watkins]
   (LP: #1422388)
 - readurl, read_file_or_url returns bytes, user must convert as necessary
 - SmartOS: use v2 metadata service (LP: #1436417) [Daniel Watkins]
 - NoCloud: fix local datasource claiming found without explicit dsmode
 - Snappy: add support for installing snappy packages and configuring.
 - systemd: use network-online instead of network.target (LP: #1440180)
   [Steve Langasek]
 - Add functionality to fixate the uid of a newly added user.
 - Don't overwrite the hostname if the user has changed it after we set it.
 - GCE datasource does not handle instance ssh keys (LP: 1403617)
 - sysvinit: make cloud-init-local run before network (LP: #1275098)
   [Surojit Pathak]
 - Azure: do not re-set hostname if user has changed it (LP: #1375252)
 - Fix exception when running with no arguments on Python 3. [Daniel Watkins]
 - Centos: detect/expect use of systemd on centos 7. [Brian Rak]
 - Azure: remove dependency on walinux-agent [Daniel Watkins]
 - EC2: know about eu-central-1 availability-zone (LP: #1456684)
 - Azure: remove password from on-disk ovf-env.xml (LP: #1443311) [Ben Howard]
 - Doc: include information on user-data in OpenStack [Daniel Watkins]
 - Systemd: check for systemd using sd_booted symantics (LP: #1461201)
   [Lars Kellogg-Stedman]
 - Add an rh_subscription module to handle registration of Red Hat instances.
   [Brent Baude]
 - cc_apt_configure: fix importing keys under python3 (LP: #1463373)
 - cc_growpart: fix specification of 'devices' list (LP: #1465436)
 - CloudStack: fix password setting on cloudstack > 4.5.1 (LP: #1464253)
 - GCE: fix determination of availability zone (LP: #1470880)
 - ssh: generate ed25519 host keys (LP: #1461242)
 - distro mirrors: provide datasource to mirror selection code to support
   GCE regional mirrors. (LP: #1470890)
 - add udev rules that identify ephemeral device on Azure (LP: #1411582)
 - _read_dmi_syspath: fix bad log message causing unintended exception
 - rsyslog: add additional configuration mode (LP: #1478103)
 - status_wrapper in main: fix use of print_exc when handling exception
 - reporting: add reporting module for web hook or logging of events.
 - NoCloud: fix consumption of vendordata (LP: #1493453)
 - power_state_change: support 'condition' to disable or enable poweroff
 - ubuntu fan: support for config and installing of ubuntu fan (LP: #1504604)
 - Azure: support extracting SSH key values from ovf-env.xml (LP: #1506244)
 - AltCloud: fix call to udevadm settle (LP: #1507526)
 - Ubuntu templates: modify sources.list template to provide same sources
   as install from server or desktop ISO. (LP: #1177432)
 - cc_mounts: use 'nofail' if system uses systemd. (LP: #1514485)
 - Azure: get instance id from dmi instead of SharedConfig (LP: #1506187)
 - systemd/power_state: fix power_state to work even if cloud-final
   exited non-zero (LP: #1449318)
 - SmartOS: Add support for Joyent LX-Brand Zones (LP: #1540965)
   [Robert C Jennings]
 - systemd: support using systemd-detect-virt to detect container
   (LP: #1539016) [Martin Pitt]
 - docs: fix lock_passwd documentation [Robert C Jennings]
 - Azure: Handle escaped quotes in WALinuxAgentShim.find_endpoint.
   (LP: #1488891) [Dan Watkins]
 - lxd: add support for setting up lxd using 'lxd init' (LP: #1522879)
 - Add Image Customization Parser for VMware vSphere Hypervisor
   Support. [Sankar Tanguturi]
 - timezone: use a symlink rather than copy for /etc/localtime
   unless it is already a file (LP: #1543025).
 - Enable password changing via a hashed string [Alex Sirbu]
 - Added BigStep datasource [Alex Sirbu]
 - No longer run pollinate in seed_random (LP: #1554152)
 - groups: add defalt user to 'lxd' group.  Create groups listed
   for a user if they do not exist. (LP: #1539317)
 - dmi data: fix failure of reading dmi data for unset dmi values
 - doc: mention label for nocloud datasource must be 'cidata' [Peter Hurley]
 - ssh_pwauth: fix module to support 'unchanged' and match behavior
   described in documentation [Chris Cosby]
 - quickly check to see if the previous instance id is still valid to
   avoid dependency on network metadata service on every boot (LP: #1553815)
 - support network configuration in cloud-init --local with support
   device naming via systemd.link.
 - FreeBSD: add support for installing packages, setting password and
   timezone.  Change default user to 'freebsd'. [Ben Arblaster]
 - locale: list unsupported environment settings in warning (LP: #1558069)
 - disk_setup: correctly send --force to mkfs on block devices (LP: #1548772)
 - chef: fix chef install from gems (LP: #1553345)
 - systemd: do not specify After of obsolete syslog.target (LP: #1536964)
 - centos: Ensure that resolve conf object is written as a str (LP: #1479988)
 - chef: straighten out validation_cert and validation_key (LP: #1568940)
 - phone_home: allow usage of fqdn (LP: #1566824) [Ollie Armstrong]
 - cloudstack: Only use DHCPv4 lease files as a datasource (LP: #1576273)
   [Wido den Hollander]
 - Paths: fix instance path if datasource's id has a '/'. (LP: #1575938)
   [Robert Jennings]
 - Ec2: do not retry requests for user-data path on 404.
 - settings on the kernel command line (cc:) override all local settings
   rather than only those in /etc/cloud/cloud.cfg (LP: #1582323)
 - Improve merging documentation [Daniel Watkins]
 - apt sources: support inserting key/key-id only, custom sources.list,
   long gpg key fingerprints with spaces, and dictionary format (LP: #1574113)
 - SmartOS: datasource improvements and support for metadata service
   providing networking information.
 - Datasources: centrally handle 'dsmode' and no longer require datasources
   to "pass" if modules_init should be executed with network access.
 - ConfigDrive: improved support for networking information from
   a network_data.json or older interfaces formated network_config.
 - Change missing Cheetah log warning to debug [Andrew Jorgensen]
 - Remove trailing dot from GCE metadata URL (LP: #1581200) [Phil Roche]
 - support network rendering to sysconfig (for centos and RHEL)
 - write_files: if no permissions are given, just use default without warn.
 - user_data: fix error when user-data is not utf-8 decodable (LP: #1532072)
 - fix mcollective module with python3 (LP: #1597699) [Sergii Golovatiuk]

0.7.6:
 - open 0.7.6
 - Enable vendordata on CloudSigma datasource (LP: #1303986)
 - Poll on /dev/ttyS1 in CloudSigma datasource only if dmidecode says
   we're running on cloudsigma (LP: #1316475) [Kiril Vladimiroff]
 - SmartOS test: do not require existance of /dev/ttyS1. [LP: #1316597]
 - doc: fix user-groups doc to reference plural ssh-authorized-keys
   (LP: #1327065) [Joern Heissler]
 - fix 'make test' in python 2.6
 - support jinja2 as a templating engine.  Drop the hard requirement on
   cheetah.  This helps in python3 effort. (LP: #1219223)
 - change install path for systemd files to /lib/systemd/system
   [Dimitri John Ledkov]
 - change trunk debian packaging to use pybuild and drop cdbs.
   [Dimitri John Ledkov]
 - SeLinuxGuard: remove invalid check that looked for stat.st_mode in os.lstat.
 - do not write comments in /etc/timezone (LP: #1341710)
 - ubuntu: provide 'ubuntu-init-switch' module to aid in systemd testing.
 - status/result json: remove 'end' entry which was always null
 - systemd: make cloud-init block ssh service startup to guarantee keys
   are generated. [Jordan Evans] (LP: #1333920)
 - default settings: fix typo resulting in OpenStack and GCE not working
   unless config explicitly provided (LP: #1329583) [Garrett Holmstrom])
 - fix rendering resolv.conf if no 'options' are provided (LP: #1328953)
 - docs: fix disk-setup to reference 'table_type' [Rail Aliiev] (LP: #1313114)
 - ssh_authkey_fingerprints: fix bug that prevented disabling the module.
   (LP: #1340903) [Patrick Lucas]
 - no longer use pylint as a checker, fix pep8 [Jay Faulkner].
 - Openstack: do not load some urls twice.
 - FreeBsd: fix initscripts and add working config file [Harm Weites]
 - Datasource: fix broken logic to provide hostname if datasource does not
   provide one
 - Improved and less verbose logging.
 - resizefs: first check that device is writable.
 - configdrive: fix reading of vendor data to be like metadata service reader.
   [Jay Faulkner]
 - resizefs: fix broken background resizing [Jay Faulkner] (LP: #1338614)
 - cc_grub_dpkg: fix EC2 hvm instances to avoid prompt on grub update.
   (LP: #1336855)
 - FreeBsd: support config drive datasource [Joseph bajin]
 - cc_mounts: support creating a swap file
 - DigitalOcean & GCE: fix get_hostname consistency
0.7.5:
 - open 0.7.5
 - Add a debug log message around import failures
 - add a 'debug' module for easily printing out some information about
   datasource and cloud-init [Shraddha Pandhe]
 - support running apt with 'eatmydata' via configuration token
   apt_get_wrapper (LP: #1236531).
 - convert paths provided in config-drive 'files' to string before writing
   (LP: #1260072).
 - Azure: minor changes in logging output. ensure filenames are strings (not
   unicode).
 - config/cloud.cfg.d/05_logging.cfg: provide a default 'output' setting, to
   redirect cloud-init stderr and stdout /var/log/cloud-init-output.log.
 - drop support for resizing partitions with parted entirely (LP: #1212492).
   This was broken as it was anyway.
 - add support for vendordata in SmartOS and NoCloud datasources.
 - drop dependency on boto for crawling ec2 metadata service.
 - add 'Requires' on sudo (for OpenNebula datasource) in rpm specs, and
   'Recommends' in the debian/control.in [Vlastimil Holer]
 - if mount_info reports /dev/root is a device path for /, then convert
   that to a device via help of kernel cmdline.
 - configdrive: consider partitions as possible datasources if they have
   theh correct filesystem label. [Paul Querna]
 - initial freebsd support [Harm Weites]
 - fix in is_ipv4 to accept IP addresses with a '0' in them.
 - Azure: fix issue when stale data in /var/lib/waagent (LP: #1269626)
 - skip config_modules that declare themselves only verified on a set of
   distros.  Add them to 'unverified_modules' list to run anyway.
 - Add CloudSigma datasource [Kiril Vladimiroff]
 - Add initial support for Gentoo and Arch distributions [Nate House]
 - Add GCE datasource [Vaidas Jablonskis]
 - Add native Openstack datasource which reads openstack metadata
   rather than relying on EC2 data in openstack metadata service.
 - SmartOS, AltCloud: disable running on arm systems due to bug
   (LP: #1243287, #1285686) [Oleg Strikov]
 - Allow running a command to seed random, default is 'pollinate -q'
   (LP: #1286316) [Dustin Kirkland]
 - Write status to /run/cloud-init/status.json for consumption by
   other programs (LP: #1284439)
 - Azure: if a reboot causes ephemeral storage to be re-provisioned
   Then we need to re-format it. (LP: #1292648)
 - OpenNebula: support base64 encoded user-data
   [Enol Fernandez, Peter Kotcauer]
0.7.4:
 - fix issue mounting 'ephemeral0' if ephemeral0 was an alias for a
   partitioned block device with target filesystem on ephemeral0.1.
   (LP: #1236594)
 - fix DataSourceAzure incompatibility with 2.6 (LP: #1232175)
 - fix power_state_change config module so that example works.  Improve
   its documentation and add reference to 'timeout'
 - support apt-add-archive with 'cloud-archive:' format.  (LP: #1244355)
 - Change SmartOS verb for availability zone (LP: #1249124)
 - documentation fix for boothooks to use 'cloud-init-per'
 - fix resizefs module by supporting kernels that do not have
   /proc/PID/mountinfo.  (LP: #1248625) [Tim Daly Jr.]
 - fix 'make rpm' by removing 0.6.4 entry from ChangeLog (LP: #1241834)
0.7.3:
 - fix omnibus chef installer (LP: #1182265) [Chris Wing]
 - small fix for OVF datasource for iso transport on non-iso9660 filesystem
 - determine if upstart version is suitable for
   'initctl reload-configuration' (LP: #1124384).  If so, then invoke it.
   supports setting up instance-store disk with partition table and filesystem.
 - add Azure datasource.
 - add support for SuSE / SLES [Juerg Haefliger]
 - add a trailing carriage return to chpasswd input, which reportedly
   caused a problem on rhel5 if missing.
 - support individual MIME segments to be gzip compressed (LP: #1203203)
 - always finalize handlers even if processing failed (LP: #1203368)
 - support merging into cloud-config via jsonp. (LP: #1200476)
 - add datasource 'SmartOS' for Joyent Cloud.  Adds a dependency on serial.
 - add 'log_time' helper to util for timing how long things take
   which also reads from uptime. uptime is useful as clock may change during
   boot due to ntp.
 - prefer growpart resizer to 'parted resizepart' (LP: #1212492)
 - support random data seed from config drive or azure, and a module
   'seed_random' to read that and write it to /dev/urandom.
 - add OpenNebula Datasource [Vlastimil Holer]
 - add 'cc_disk_setup' config module for paritioning disks and creating
   filesystems.  Useful if attached disks are not formatted (LP: #1218506)
 - Fix usage of libselinux-python when selinux is disabled. [Garrett Holmstrom]
 - multi_log: only write to /dev/console if it exists [Garrett Holmstrom]
 - config/cloud.cfg: add 'sudo' to list groups for the default user
   (LP: #1228228)
 - documentation fix for use of 'mkpasswd' [Eric Nordlund]
 - respect /etc/growroot-disabled file (LP: #1234331)
0.7.2:
 - add a debian watch file
 - add 'sudo' entry to ubuntu's default user (LP: #1080717)
 - fix resizefs module when 'noblock' was provided (LP: #1080985)
 - make sure there is no blank line before cloud-init entry in
   there are no blank lines in /etc/ca-certificates.conf (LP: #1077020)
 - fix sudoers writing when entry is a string (LP: #1079002)
 - tools/write-ssh-key-fingerprints: use '-s' rather than '--stderr'
   option (LP: #1083715)
 - make install of puppet configurable (LP: #1090205) [Craig Tracey]
 - support omnibus installer for chef [Anatoliy Dobrosynets]
 - fix bug where cloud-config in user-data could not modify system_info
   settings (LP: #1090482)
 - fix CloudStack DataSource to use Virtual Router as described by
   CloudStack documentation if it is available by searching through dhclient
   lease files.  If it is not available, then fall back to the default
   gateway. (LP: #1089989)
 - fix redaction of password field in log (LP: #1096417)
 - fix to cloud-config user setup.  Previously, lock_passwd was broken and
   all accounts would be locked unless 'system' was given (LP: #1096423).
 - Allow 'sr0' (or sr[0-9]) to be specified without /dev/ as a source for
   mounts. [Vlastimil Holer]
 - allow config-drive-data to come from a CD device by more correctly
   filtering out partitions.  (LP: #1100545)
 - setup docs to be available on read-the-docs
   https://cloudinit.readthedocs.org/en/latest/ (LP: #1093039)
 - add HACKING file for information on contributing
 - handle the legacy 'user:' configuration better, making it affect the
   configured OS default user (LP: #1100920)
 - Adding a resolv.conf configuration module (LP: #1100434).  Currently only
   working on redhat systems (no support for resolvconf)
 - support grouping linux distros into "os_families".  This allows a module
   to operate on the family (redhat or debian) rather than the distro (ubuntu,
   debian, fedora, rhel) (LP: #1100029)
 - fix /etc/hosts writing when templates are used (LP: #1100036)
 - add package versioning logic to package installation
   functionality (LP: #1108047)
 - fix documentation for write_files to correctly list 'permissions'
   rather than 'perms' (LP: #1111205)
 - cloud-init-container.conf: ensure /run/network before running ifquery
 - DataSourceNoCloud: allow user-data and meta-data to be specified
   in config (LP: #1115833).
 - improve debian support in sysvinit scripts, package build scripts, and
   split sources.list template to be distro specific.
 - support for resizing btrfs root filesystems [Blair Zajac]
 - fix issue when writing ssh keys to .ssh/authorized_keys (LP: #1136343)
 - upstart: cloud-init-nonet.conf trap the TERM signal, so that dmesg or other
   output does not get a 'killed by TERM signal' message.
 - support resizing partitions via growpart or parted (LP: #1136936)
 - allow specifying apt-get command in distro config ('apt_get_command')
 - support different and user-suppliable merging algorithms for cloud-config
   (LP: #1023179)
 - use python-requests rather than urllib2.  By using recent versions of
   python-requests, we get https support (LP: #1067888).
 - make apt-get invoke 'dist-upgrade' rather than 'upgrade' for
   package_upgrade. (LP: #1164147)
 - improvements for systemd with Fedora 18
 - workaround 2.6 kernel issue that stopped blkid from showing /dev/sr0
 - add new, backwards compatible merging syntax so merging of cloud-config
   can be more useful.

0.7.1:
 - sysvinit: fix missing dependency in cloud-init job for RHEL 5.6
 - config-drive: map hostname to local-hostname (LP: #1061964)
 - landscape: install landscape-client package if not installed.
   only take action if cloud-config is present (LP: #1066115)
 - cc_landscape: restart landscape after install or config (LP: #1070345)
 - multipart/archive.  do not fail on unknown headers in multipart
   mime or cloud-archive config (LP: #1065116).
 - tools/Z99-cloud-locale-test.sh: avoid warning when user's shell is
   zsh (LP: #1073077)
 - fix stack trace when unknown user-data input had unicode (LP: #1075756)
 - split 'apt-update-upgrade' config module into 'apt-configure' and
   'package-update-upgrade-install'.  The 'package-update-upgrade-install'
   will be a cross distro module.
 - Cleanups:
   - Remove usage of paths.join, as all code should run through util helpers
   - Fix pylint complaining about tests folder 'helpers.py' not being found
   - Add a pylintrc file that is used instead options hidden in 'run_pylint'
 - fix bug where cloud-config from user-data could not affect system_info
   settings [revno 703] (LP: #1076811)
 - for write fqdn to system config for rh/fedora [revno 704]
 - add yaml/cloud config examples checking tool [revno 706]
 - Fix the merging of group configuration when that group configuration is a
   dict => members. [revno 707]
 - add yum_add_repo configuration module for adding additional yum repos
 - fix public key importing with config-drive-v2 datasource (LP: #1077700)
 - handle renaming and fixing up of marker names (LP: 1075980) [revno 710]
   this relieves that burden from the distro/packaging.
 - group config: fix how group members weren't being translated correctly
   when the group: [member, member...] format was used (LP: #1077245)
 - sysconfig: fix how the /etc/sysconfig/network should be using the fully
   qualified domain name instead of the partially qualified domain name
   which is used in the ubuntu/debian case (LP: #1076759)
 - fix how string escaping was not working when the string was a unicode
   string which was causing the warning message not to be written
   out (LP: #1075756)
 - for boto > 0.6.0 there was a lazy load of the metadata added, when
   cloud-init runs the usage of this lazy loading is hidden and since that lazy
   loading will be performed on future attribute access we must traverse the
   lazy loaded dictionary and force it to full expand so that if cloud-init
   blocks the ec2 metadata port the lazy loaded dictionary will continue
   working properly instead of trying to make additional url calls which will
   fail (LP: #1068801)
 - use a set of helper/parsing classes to perform system configuration
   for easier test.  (/etc/sysconfig, /etc/hostname, resolv.conf, /etc/hosts)
 - add power_state_change config module for shutting down stystem after
   cloud-init finishes. (LP: #1064665)
0.7.0:
 - add a 'exception_cb' argument to 'wait_for_url'.  If provided, this
   method will be called back with the exception received and the message.
 - utilize the 'exception_cb' above to modify the oauth timestamp in
   DataSourceMAAS requests if a 401 or 403 is received. (LP: #978127)
 - catch signals and exit rather than stack tracing
 - if logging fails, enable a fallback logger by patching the logging module
 - do not 'start networking' in cloud-init-nonet, but add
   cloud-init-container job that runs only if in container and emits
   net-device-added (LP: #1031065)
 - search only top level dns for 'instance-data' in
   DataSourceEc2 (LP: #1040200)
 - add support for config-drive-v2 (LP:#1037567)
 - support creating users, including the default user.
   [Ben Howard] (LP: #1028503)
 - add apt_reboot_if_required to reboot if an upgrade or package installation
   forced the need for one (LP: #1038108)
 - allow distro mirror selection to include availability-zone (LP: #1037727)
 - allow arch specific mirror selection (select ports.ubuntu.com on arm)
   LP: #1028501
 - allow specification of security mirrors (LP: #1006963)
 - add the 'None' datasource (LP: #906669), which will allow jobs
   to run even if there is no "real" datasource found.
 - write ssh authorized keys to console, ssh_authkey_fingerprints
   config module [Joshua Harlow] (LP: #1010582)
 - Added RHEVm and vSphere support as source AltCloud [Joseph VLcek]
 - add write-files module (LP: #1012854)
 - Add setuptools + cheetah to debian package build dependencies (LP: #1022101)
 - Adjust the sysvinit local script to provide 'cloud-init-local' and have
   the cloud-config script depend on that as well.
 - Add the 'bzr' name to all packages built
 - Reduce logging levels for certain non-critical cases to DEBUG instead of the
   previous level of WARNING
 - unified binary that activates the various stages
   - Now using argparse + subcommands to specify the various CLI options
 - a stage module that clearly separates the stages of the different
   components (also described how they are used and in what order in the
   new unified binary)
 - user_data is now a module that just does user data processing while the
   actual activation and 'handling' of the processed user data is done via
   a separate set of files (and modules) with the main 'init' stage being the
   controller of this
   - creation of boot_hook, cloud_config, shell_script, upstart_job version 2
     modules (with classes that perform there functionality) instead of those
     having functionality that is attached to the cloudinit object (which
     reduces reuse and limits future functionality, and makes testing harder)
 - removal of global config that defined paths, shared config, now this is
   via objects making unit testing testing and global side-effects a non issue
 - creation of a 'helpers.py'
   - this contains an abstraction for the 'lock' like objects that the various
     module/handler running stages use to avoid re-running a given
     module/handler for a given frequency. this makes it separated from
     the actual usage of that object (thus helpful for testing and clear lines
     usage and how the actual job is accomplished)
     - a common 'runner' class is the main entrypoint using these locks to
       run function objects passed in (along with there arguments) and there
       frequency
   - add in a 'paths' object that provides access to the previously global
     and/or config based paths (thus providing a single entrypoint object/type
     that provides path information)
       - this also adds in the ability to change the path when constructing
       that path 'object' and adding in additional config that can be used to
       alter the root paths of 'joins' (useful for testing or possibly useful
       in chroots?)
        - config options now avaiable that can alter the 'write_root' and the
         'read_root' when backing code uses the paths join() function
   - add a config parser subclass that will automatically add unknown sections
     and return default values (instead of throwing exceptions for these cases)
   - a new config merging class that will be the central object that knows
     how to do the common configuration merging from the various configuration
     sources. The order is the following:
     - cli config files override environment config files
       which override instance configs which override datasource
       configs which override base configuration which overrides
       default configuration.
 - remove the passing around of the 'cloudinit' object as a 'cloud' variable
   and instead pass around an 'interface' object that can be given to modules
   and handlers as there cloud access layer while the backing of that
   object can be varied (good for abstraction and testing)
 - use a single set of functions to do importing of modules
 - add a function in which will search for a given set of module names with
   a given set of attributes and return those which are found
 - refactor logging so that instead of using a single top level 'log' that
   instead each component/module can use its own logger (if desired), this
   should be backwards compatible with handlers and config modules that used
   the passed in logger (its still passed in)
   - ensure that all places where exception are caught and where applicable
     that the util logexc() is called, so that no exceptions that may occur
     are dropped without first being logged (where it makes sense for this
     to happen)
 - add a 'requires' file that lists cloud-init dependencies
   - applying it in package creation (bdeb and brpm) as well as using it
     in the modified setup.py to ensure dependencies are installed when
     using that method of packaging
 - add a 'version.py' that lists the active version (in code) so that code
   inside cloud-init can report the version in messaging and other config files
 - cleanup of subprocess usage so that all subprocess calls go through the
   subp() utility method, which now has an exception type that will provide
   detailed information on python 2.6 and 2.7
 - forced all code loading, moving, chmod, writing files and other system
   level actions to go through standard set of util functions, this greatly
   helps in debugging and determining exactly which system actions cloud-init
   is performing
 - adjust url fetching and url trying to go through a single function that
   reads urls in the new 'url helper' file, this helps in tracing, debugging
   and knowing which urls are being called and/or posted to from with-in
   cloud-init code
   - add in the sending of a 'User-Agent' header for all urls fetched that
     do not provide there own header mapping, derive this user-agent from
     the following template, 'Cloud-Init/{version}' where the version is the
     cloud-init version number
 - using prettytable for netinfo 'debug' printing since it provides a standard
   and defined output that should be easier to parse than a custom format
 - add a set of distro specific classes, that handle distro specific actions
   that modules and or handler code can use as needed, this is organized into
   a base abstract class with child classes that implement the shared
   functionality. config determines exactly which subclass to load, so it can
   be easily extended as needed.
   - current functionality
      - network interface config file writing
      - hostname setting/updating
      - locale/timezone/ setting
      - updating of /etc/hosts (with templates or generically)
      - package commands (ie installing, removing)/mirror finding
      - interface up/down activating
   - implemented a debian + ubuntu subclass
   - implemented a redhat + fedora subclass
 - adjust the root 'cloud.cfg' file to now have distrobution/path specific
   configuration values in it. these special configs are merged as the normal
   config is, but the system level config is not passed into modules/handlers
   - modules/handlers must go through the path and distro object instead
 - have the cloudstack datasource test the url before calling into boto to
   avoid the long wait for boto to finish retrying and finally fail when
   the gateway meta-data address is unavailable
 - add a simple mock ec2 meta-data python based http server that can serve a
   very simple set of ec2 meta-data back to callers
      - useful for testing or for understanding what the ec2 meta-data
        service can provide in terms of data or functionality
 - for ssh key and authorized key file parsing add in classes and util
   functions that maintain the state of individual lines, allowing for a
   clearer separation of parsing and modification (useful for testing and
   tracing)
 - add a set of 'base' init.d scripts that can be used on systems that do
   not have full upstart or systemd support (or support that does not match
   the standard fedora/ubuntu implementation)
   - currently these are being tested on RHEL 6.2
 - separate the datasources into there own subdirectory (instead of being
   a top-level item), this matches how config 'modules' and user-data
   'handlers' are also in there own subdirectory (thus helping new developers
   and others understand the code layout in a quicker manner)
 - add the building of rpms based off a new cli tool and template 'spec' file
   that will templatize and perform the necessary commands to create a source
   and binary package to be used with a cloud-init install on a 'rpm'
   supporting system
   - uses the new standard set of requires and converts those pypi requirements
     into a local set of package requirments (that are known to exist on RHEL
     systems but should also exist on fedora systems)
 - adjust the bdeb builder to be a python script (instead of a shell script)
   and make its 'control' file a template that takes in the standard set of
   pypi dependencies and uses a local mapping (known to work on ubuntu) to
   create the packages set of dependencies (that should also work on
   ubuntu-like systems)
 - pythonify a large set of various pieces of code
   - remove wrapping return statements with () when it has no effect
   - upper case all constants used
   - correctly 'case' class and method names (where applicable)
   - use os.path.join (and similar commands) instead of custom path creation
   - use 'is None' instead of the frowned upon '== None' which picks up a large
     set of 'true' cases than is typically desired (ie for objects that have
     there own equality)
   - use context managers on locks, tempdir, chdir, file, selinux, umask,
     unmounting commands so that these actions do not have to be closed and/or
     cleaned up manually in finally blocks, which is typically not done and
     will eventually be a bug in the future
   - use the 'abc' module for abstract classes base where possible
      - applied in the datasource root class, the distro root class, and the
        user-data v2 root class
 - when loading yaml, check that the 'root' type matches a predefined set of
   valid types (typically just 'dict') and throw a type error if a mismatch
   occurs, this seems to be a good idea to do when loading user config files
 - when forking a long running task (ie resizing a filesytem) use a new util
   function that will fork and then call a callback, instead of having to
   implement all that code in a non-shared location (thus allowing it to be
   used by others in the future)
 - when writing out filenames, go through a util function that will attempt to
   ensure that the given filename is 'filesystem' safe by replacing '/' with
   '_' and removing characters which do not match a given whitelist of allowed
   filename characters
 - for the varying usages of the 'blkid' command make a function in the util
   module that can be used as the single point of entry for interaction with
   that command (and its results) instead of having X separate implementations
 - place the rfc 8222 time formatting and uptime repeated pieces of code in the
   util module as a set of function with the name 'time_rfc2822'/'uptime'
 - separate the pylint+pep8 calling from one tool into two indivudal tools so
   that they can be called independently, add make file sections that can be
   used to call these independently
 - remove the support for the old style config that was previously located in
   '/etc/ec2-init/ec2-config.cfg', no longer supported!
 - instead of using a altered config parser that added its own 'dummy' section
   on in the 'mcollective' module, use configobj which handles the parsing of
   config without sections better (and it also maintains comments instead of
   removing them)
 - use the new defaulting config parser (that will not raise errors on sections
   that do not exist or return errors when values are fetched that do not
   exist) in the 'puppet' module
 - for config 'modules' add in the ability for the module to provide a list of
   distro names which it is known to work with, if when ran and the distro
   being used name does not match one of those in this list, a warning will be
   written out saying that this module may not work correctly on this
   distrobution
 - for all dynamically imported modules ensure that they are fixed up before
   they are used by ensuring that they have certain attributes, if they do not
   have those attributes they will be set to a sensible set of defaults instead
 - adjust all 'config' modules and handlers to use the adjusted util functions
   and the new distro objects where applicable so that those pieces of code can
   benefit from the unified and enhanced functionality being provided in that
   util module
 - fix a potential bug whereby when a #includeonce was encountered it would
   enable checking of urls against a cache, if later a #include was encountered
   it would continue checking against that cache, instead of refetching (which
   would likely be the expected case)
 - add a openstack/nova based pep8 extension utility ('hacking.py') that allows
   for custom checks (along with the standard pep8 checks) to occur when
   running 'make pep8' and its derivatives
 - support relative path in AuthorizedKeysFile (LP: #970071).
 - make apt-get update run with --quiet (suitable for logging) (LP: #1012613)
 - cc_salt_minion: use package 'salt-minion' rather than 'salt' (LP: #996166)
 - use yaml.safe_load rather than yaml.load (LP: #1015818)
0.6.3:
 - add sample systemd config files [Garrett Holmstrom]
 - add Fedora support [Garrent Holstrom] (LP: #883286)
 - fix bug in netinfo.debug_info if no net devices available (LP: #883367)
 - use python module hashlib rather than md5 to avoid deprecation warnings.
 - support configuration of mirror based on dns name ubuntu-mirror in
   local domain.
 - support setting of Acquire::HTTP::Proxy via 'apt_proxy'
 - DataSourceEc2: more resilliant to slow metadata service
   - config change: 'retries' dropped, 'max_wait' added, timeout increased
 - close stdin in all cloud-init programs that are launched at boot
   (LP: #903993)
 - revert management of /etc/hosts to 0.6.1 style (LP: #890501, LP: #871966)
 - write full ssh keys to console for easy machine consumption (LP: #893400)
 - put INSTANCE_ID environment variable in bootcmd scripts
 - add 'cloud-init-per' script for easily running things with a given frequency
 - replace cloud-init-run-module with cloud-init-per
 - support configuration of landscape-client via cloud-config (LP: #857366)
 - part-handlers now get base64 decoded content rather than 2xbase64 encoded
   in the payload parameter. (LP: #874342)
 - add test case framework [Mike Milner] (LP: #890851)
 - fix pylint warnings [Juerg Haefliger] (LP: #914739)
 - add support for adding and deleting CA Certificates [Mike Milner]
   (LP: #915232)
 - in ci-info lines, use '.' to indicate empty field for easier machine reading
 - support empty lines in "#include" files (LP: #923043)
 - support configuration of salt minions (Jeff Bauer) (LP: #927795)
 - DataSourceOVF: only search for OVF data on ISO9660 filesystems (LP: #898373)
 - DataSourceConfigDrive: support getting data from openstack config drive
   (LP: #857378)
 - DataSourceNoCloud: support seed from external disk of ISO or vfat
   (LP: #857378)
 - DataSourceNoCloud: support inserting /etc/network/interfaces
 - DataSourceMaaS: add data source for Ubuntu Machines as a Service (MaaS)
   (LP: #942061)
 - DataSourceCloudStack: add support for CloudStack datasource [Cosmin Luta]
 - add option 'apt_pipelining' to address issue with S3 mirrors
   (LP: #948461) [Ben Howard]
 - warn on non-multipart, non-handled user-data [Martin Packman]
 - run resizefs in the background in order to not block boot (LP: #961226)
 - Fix bug in Chef support where validation_key was present in config, but
   'validation_cert' was not (LP: #960547)
 - Provide user friendly message when an invalid locale is set
   [Ben Howard] (LP: #859814)
 - Support reading cloud-config from kernel command line parameter and
   populating local file with it, which can then provide data for DataSources
 - improve chef examples for working configurations on 11.10 and 12.04
   [Lorin Hochstein] (LP: #960564)

0.6.2:
 - fix bug where update was not done unless update was explicitly set.
   It would not be run if 'upgrade' or packages were set to be installed
 - fix bug in part-handler code, that prevented working part-handlers
   (LP: #739694)
 - fix bug in resizefs cloud-config that would cause trace based on
   failure of 'blkid /dev/root' (LP: #726938)
 - convert dos formated files to unix for user-scripts, boothooks,
   and upstart jobs (LP: #744965)
 - fix bug in seeding of grub dpkg configuration (LP: #752361) due
   to renamed devices in newer (natty) kernels (/dev/sda1 -> /dev/xvda1)
 - make metadata urls configurable, to support eucalyptus in
   STATIC or SYSTEM modes (LP: #761847)
 - support disabling byobu in cloud-config
 - run cc_ssh as a cloud-init module so it is guaranteed to run before
   ssh starts (LP: #781101)
 - make prefix for keys added to /root/.ssh/authorized_keys configurable
   and add 'no-port-forwarding,no-agent-forwarding,no-X11-forwarding'
   to the default (LP: #798505)
 - make 'cloud-config ready' command configurable (LP: #785551)
 - make fstab fields used to 'fill in' shorthand entries configurable
   This means you do not have to have 'nobootwait' in the values
   (LP: #785542)
 - read /etc/ssh/sshd_config for AuthorizedKeysFile rather than
   assuming ~/.ssh/authorized_keys (LP: #731849)
 - fix cloud-init in ubuntu lxc containers (LP: #800824)
 - sanitize hosts file for system's hostname to 127.0.1.1 (LP: #802637)
 - add chef support (cloudinit/CloudConfig/cc_chef.py) (LP: ##798844)
 - do not give trace on failure to resize in lxc container (LP: #800856)
 - increase the timeout on url gets for "seedfrom" values (LP: #812646)
 - do not write entries for ephemeral0 on t1.micro (LP: #744019)
 - support 'include-once' so that expiring or one-time use urls can
   be used for '#include' to provide sensitive data.
 - support for passing public and private keys to mcollective via cloud-config
 - support multiple staticly configured network devices, as long as
   all of them come up early (LP: #810044)
 - Changes to handling user data mean that:
   * boothooks will now run more than once as they were intended (and as
     bootcmd commands do)
   * cloud-config and user-scripts will be updated from user data every boot
 - Fix issue where 'isatty' would return true for apt-add-repository.
   apt-add-repository would get stdin which was attached to a terminal
   (/dev/console) and would thus hang when running during boot.  (LP: 831505)
   This was done by changing all users of util.subp to have None input unless
   specified
 - Add some debug info to the console when cloud-init runs.
   This is useful if debugging, IP and route information is printed to the
   console.
 - change the mechanism for handling .ssh/authorized_keys, to update entries
   rather than appending.  This ensures that the authorized_keys that are
   being inserted actually do something (LP: #434076, LP: #833499)
 - log warning on failure to set hostname (LP: #832175)
 - upstart/cloud-init-nonet.conf: wait for all network interfaces to be up
   allow for the possibility of /var/run != /run.
 - DataSourceNoCloud, DataSourceOVF : do not provide a default hostname.
   This way the configured hostname of the system will be used if not provided
   by metadata (LP: #838280)
 - DataSourceOVF: change the default instance id to 'iid-dsovf' from 'nocloud'
 - Improve the OVF documentation, and provide a simple command line
   tool for creating a useful ISO file.

0.6.1:
 - fix bug in fixing permission on /var/log/cloud-init.log (LP: #704509)
 - improve comment strings in rsyslog file tools/21-cloudinit.conf
 - add previous-instance-id and previous-datasource files to datadir
 - add 'datasource' file to instance dir
 - add setting of passwords and enabling/disabling of PasswordAuthentication
   for sshd.  By default no changes are done to sshd.
 - fix for puppet configuration options (LP: #709946) [Ryan Lane]
 - fix pickling of DataSource, which broke seeding.
 - turn resize_rootfs default to True
 - avoid mounts in DataSourceOVF if 'read' on device fails
   'mount /dev/sr0' for an empty virtual cdrom device was taking 18 seconds
 - add 'manual_cache_clean' option to select manual cleaning of
   the /var/lib/cloud/instance/ link, for a data source that might
   not be present on every boot
 - make DataSourceEc2 retries and timeout configurable
 - add helper routines for apt-get update and install
 - add 'bootcmd' like 'runcmd' to cloud-config syntax for running things early
 - move from '#opt_include' in config file format to conf_d.
   ie, now files in /etc/cloud.cfg.d/ is read rather than reading
   '#opt_include <filename>' or '#include <filename>' in cloud.cfg
 - allow /etc/hosts to be written from hosts.tmpl. which allows
   getting local-hostname into /etc/hosts (LP: #720440)
 - better handle startup if there is no eth0 (LP: #714807)
 - update rather than append in puppet config [Marc Cluet]
 - add cloud-config for mcollective [Marc Cluet]
0.6.0:
 - change permissions of /var/log/cloud-init.log to accomodate
   syslog writing to it (LP: #704509)
 - rework of /var/lib/cloud layout
 - remove updates-check (LP: #653220)
 - support resizing / on first boot (enabled by default)
 - added support for running CloudConfig modules at cloud-init time
   rather than cloud-config time, and the new 'cloud_init_modules'
   entry in cloud.cfg to indicate which should run then.
   The driving force behind this was to have the rsyslog module
   able to run before rsyslog even runs so that a restart would
   not be needed (rsyslog on ubuntu runs on 'filesystem')
 - moved setting and updating of hostname to cloud_init_modules
   this allows the user to easily disable these from running.
   This also means:
   - the semaphore name for 'set_hostname' and 'update_hostname'
     changes to 'config_set_hostname' and 'config_update_hostname'
 - added cloud-config option 'hostname' for setting hostname
 - moved upstart/cloud-run-user-script.conf to upstart/cloud-final.conf
 - cloud-final.conf now runs runs cloud-config modules similar
   to cloud-config and cloud-init.
 - LP: #653271
   - added writing of "boot-finished" to /var/lib/cloud/instance/boot-finished
     this is the last thing done, indicating cloud-init is finished booting
   - writes message to console with timestamp and uptime
 - write ssh keys to console as one of the last things done
   this is to ensure they don't get run off the 'get-console-ouptut' buffer
 - user_scripts run via cloud-final and thus semaphore renamed from
   user_scripts to config_user_scripts
 - add support for redirecting output of cloud-init, cloud-config, cloud-final
   via the config file, or user data config file
 - add support for posting data about the instance to a url (phone_home)
 - add minimal OVF transport (iso) support
 - make DataSources that are attempted dynamic and configurable from
   system config. changen "cloud_type: auto" as configuration for this
   to 'datasource_list: [ "Ec2" ]'.  Each of the items in that list
   must be modules that can be loaded by "DataSource<item>"
 - add 'timezone' option to cloud-config (LP: #645458)
 - Added an additional archive format, that can be used for multi-part
   input to cloud-init.  This may be more user friendly then mime-multipart
   See example in doc/examples/cloud-config-archive.txt (LP: #641504)
 - add support for reading Rightscale style user data (LP: #668400)
   and acting on it in cloud-config (cc_rightscale_userdata.py)
 - make the message on 'disable_root' more clear (LP: #672417)
 - do not require public key if private is given in ssh cloud-config
   (LP: #648905)<|MERGE_RESOLUTION|>--- conflicted
+++ resolved
@@ -1,5 +1,3 @@
-<<<<<<< HEAD
-=======
 24.1.1
  - fix: Include DataSourceCloudStack attribute in unpickle test (#5039)
  - bug(vmware): initialize new DataSourceVMware attributes at unpickle (#5021)
@@ -13,7 +11,6 @@
  - fix: Make DataSourceOracle more resilient to early network issues (#5025)
  - tests: Fix wsl test (#5008)
 
->>>>>>> f7c1c761
 24.1
  - fix: Don't warn on vendor directory (#4986)
  - apt: kill spawned keyboxd after gpg cmd interaction
