--- conflicted
+++ resolved
@@ -15,10 +15,6 @@
 from cloudinit.cmd.status import (
     UXAppStatus,
     _get_error_or_running_from_systemd,
-<<<<<<< HEAD
-    _get_error_or_running_from_systemd_with_retry,
-=======
->>>>>>> b08193b3
 )
 from cloudinit.subp import SubpResult
 from cloudinit.util import ensure_file
@@ -68,11 +64,7 @@
         ),
     )
     @mock.patch(
-<<<<<<< HEAD
-        f"{M_PATH}_get_error_or_running_from_systemd_with_retry",
-=======
         f"{M_PATH}_get_error_or_running_from_systemd",
->>>>>>> b08193b3
         return_value=None,
     )
     def test_get_status_details_ds_none(
@@ -716,11 +708,7 @@
     )
     @mock.patch(M_PATH + "read_cfg_paths")
     @mock.patch(
-<<<<<<< HEAD
-        f"{M_PATH}_get_error_or_running_from_systemd_with_retry",
-=======
         f"{M_PATH}_get_error_or_running_from_systemd",
->>>>>>> b08193b3
         return_value=None,
     )
     def test_status_output(
@@ -764,11 +752,7 @@
 
     @mock.patch(M_PATH + "read_cfg_paths")
     @mock.patch(
-<<<<<<< HEAD
-        f"{M_PATH}_get_error_or_running_from_systemd_with_retry",
-=======
         f"{M_PATH}_get_error_or_running_from_systemd",
->>>>>>> b08193b3
         return_value=None,
     )
     def test_status_wait_blocks_until_done(
@@ -822,11 +806,7 @@
 
     @mock.patch(M_PATH + "read_cfg_paths")
     @mock.patch(
-<<<<<<< HEAD
-        f"{M_PATH}_get_error_or_running_from_systemd_with_retry",
-=======
         f"{M_PATH}_get_error_or_running_from_systemd",
->>>>>>> b08193b3
         return_value=None,
     )
     def test_status_wait_blocks_until_error(
@@ -882,11 +862,7 @@
 
     @mock.patch(M_PATH + "read_cfg_paths")
     @mock.patch(
-<<<<<<< HEAD
-        f"{M_PATH}_get_error_or_running_from_systemd_with_retry",
-=======
         f"{M_PATH}_get_error_or_running_from_systemd",
->>>>>>> b08193b3
         return_value=None,
     )
     def test_status_main(
@@ -967,14 +943,10 @@
                 stderr=None,
             ),
         ):
-<<<<<<< HEAD
-            assert _get_error_or_running_from_systemd() == status
-=======
             assert (
                 _get_error_or_running_from_systemd(UXAppStatus.RUNNING, False)
                 == status
             )
->>>>>>> b08193b3
 
     def test_exception_while_running(self, mocker, capsys):
         m_subp = mocker.patch(
@@ -985,13 +957,7 @@
             ),
         )
         assert (
-<<<<<<< HEAD
-            _get_error_or_running_from_systemd_with_retry(
-                UXAppStatus.RUNNING, wait=True
-            )
-=======
             _get_error_or_running_from_systemd(UXAppStatus.RUNNING, wait=True)
->>>>>>> b08193b3
             is None
         )
         assert 1 == m_subp.call_count
@@ -1017,13 +983,7 @@
             ],
         )
         assert (
-<<<<<<< HEAD
-            _get_error_or_running_from_systemd_with_retry(
-                UXAppStatus.ERROR, wait=True
-            )
-=======
             _get_error_or_running_from_systemd(UXAppStatus.ERROR, wait=True)
->>>>>>> b08193b3
             is UXAppStatus.RUNNING
         )
         assert 3 == m_subp.call_count
@@ -1039,22 +999,13 @@
         )
         mocker.patch("time.time", side_effect=[1, 2, 50])
         assert (
-<<<<<<< HEAD
-            _get_error_or_running_from_systemd_with_retry(
-                UXAppStatus.ERROR, wait=False
-            )
-=======
             _get_error_or_running_from_systemd(UXAppStatus.ERROR, wait=False)
->>>>>>> b08193b3
             is None
         )
         assert 1 == m_subp.call_count
         assert (
             "Failed to get status from systemd. "
             "Cloud-init status may be inaccurate."
-<<<<<<< HEAD
-        ) in capsys.readouterr().err
-=======
         ) in capsys.readouterr().err
 
 
@@ -1112,5 +1063,4 @@
             == ""
         )
         assert m_subp.call_count == 1
-        assert m_sleep.call_count == 0
->>>>>>> b08193b3
+        assert m_sleep.call_count == 0