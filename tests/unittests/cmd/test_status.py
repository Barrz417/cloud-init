# This file is part of cloud-init. See LICENSE file for license information.

import json
import os
from collections import namedtuple
from textwrap import dedent
from typing import Callable, Dict, Optional, Union
from unittest import mock

import pytest

from cloudinit import subp
from cloudinit.atomic_helper import write_json
from cloudinit.cmd import status
from cloudinit.subp import SubpResult
from cloudinit.util import ensure_file
from tests.unittests.helpers import wrap_and_call

M_NAME = "cloudinit.cmd.status"
M_PATH = f"{M_NAME}."

MyPaths = namedtuple("MyPaths", "run_dir")
MyArgs = namedtuple("MyArgs", "long wait format")
Config = namedtuple(
    "Config", "new_root, status_file, disable_file, result_file, paths"
)


@pytest.fixture(scope="function")
def config(tmpdir):
    return Config(
        new_root=tmpdir,
        status_file=tmpdir.join("status.json"),
        disable_file=tmpdir.join("cloudinit-disable"),
        result_file=tmpdir.join("result.json"),
        paths=MyPaths(run_dir=tmpdir),
    )


EXAMPLE_STATUS_RUNNING: Dict[str, Dict] = {
    "v1": {
        "datasource": None,
        "init-local": {
            "start": 1669231096.9621563,
            "finished": None,
            "errors": [],
        },
        "init": {"start": None, "finished": None, "errors": []},
        "modules-config": {"start": None, "finished": None, "errors": []},
        "modules-final": {"start": None, "finished": None, "errors": []},
        "stage": "init-local",
    }
}


class TestStatus:
    maxDiff = None

    @mock.patch(
        M_PATH + "load_text_file",
        return_value=json.dumps(EXAMPLE_STATUS_RUNNING),
    )
    @mock.patch(M_PATH + "os.path.exists", return_value=True)
    @mock.patch(M_PATH + "is_running", return_value=True)
    @mock.patch(
        M_PATH + "get_bootstatus",
        return_value=(
            status.EnabledStatus.ENABLED_BY_GENERATOR,
            "Cloud-init enabled by systemd cloud-init-generator",
        ),
    )
    @mock.patch(
        f"{M_PATH}systemd_failed",
        return_value=False,
    )
    def test_get_status_details_ds_none(
        self,
        m_get_systemd_status,
        m_get_boot_status,
        m_p_exists,
        m_load_json,
        tmpdir,
    ):
        paths = mock.Mock()
        paths.run_dir = str(tmpdir)
        assert status.StatusDetails(
            status.RunningStatus.RUNNING,
            status.ConditionStatus.PEACHY,
            status.EnabledStatus.ENABLED_BY_GENERATOR,
            "Running in stage: init-local",
            [],
            {},
            "Wed, 23 Nov 2022 19:18:16 +0000",
            None,  # datasource
            {
                "init-local": {
                    "errors": [],
                    "finished": None,
                    "start": 1669231096.9621563,
                },
                "init": {"errors": [], "finished": None, "start": None},
                "modules-config": {
                    "errors": [],
                    "finished": None,
                    "start": None,
                },
                "modules-final": {
                    "errors": [],
                    "finished": None,
                    "start": None,
                },
                "stage": "init-local",
            },
        ) == status.get_status_details(paths)

    @mock.patch(
        M_PATH + "load_text_file",
        return_value=json.dumps(EXAMPLE_STATUS_RUNNING),
    )
    @mock.patch(M_PATH + "os.path.exists", return_value=True)
    @mock.patch(M_PATH + "is_running", return_value=True)
    @mock.patch(
        M_PATH + "get_bootstatus",
        return_value=(
            status.EnabledStatus.ENABLED_BY_GENERATOR,
            "Cloud-init enabled by systemd cloud-init-generator",
        ),
    )
    @mock.patch(
        f"{M_PATH}systemd_failed",
        return_value=True,
    )
<<<<<<< HEAD
    def test_get_status_systemd_failure(
        self,
        m_systemd_status,
        m_boot_status,
=======
    @mock.patch(
        f"{M_PATH}uses_systemd",
        return_value=True,
    )
    def test_get_status_systemd_failure(
        self,
        m_uses_systemd,
        m_systemd_status,
        m_boot_status,
        m_is_running,
>>>>>>> d8b6ac2b
        m_p_exists,
        m_load_json,
        tmpdir,
    ):
        paths = mock.Mock()
        paths.run_dir = str(tmpdir)
        details = status.get_status_details(paths)
        assert details.running_status == status.RunningStatus.DONE
        assert details.condition_status == status.ConditionStatus.ERROR
        assert details.description == "Failed due to systemd unit failure"
        assert details.errors == [
            "Failed due to systemd unit failure. Ensure all cloud-init "
            "services are enabled, and check 'systemctl' or 'journalctl' "
            "for more information."
        ]

    @pytest.mark.parametrize(
        [
            "ensured_file",
            "uses_systemd",
            "get_cmdline",
            "expected_bootstatus",
            "failure_msg",
            "expected_reason",
        ],
        [
            # When not in an environment using systemd, return False.
            pytest.param(
                lambda config: config.disable_file,
                False,
                "root=/dev/my-root not-important",
                status.EnabledStatus.ENABLED_BY_SYSVINIT,
                "expected enabled cloud-init on sysvinit",
                "Cloud-init enabled on sysvinit",
                id="false_on_sysvinit",
            ),
            # When using systemd and disable_file is present return disabled.
            pytest.param(
                lambda config: config.disable_file,
                True,
                "root=/dev/my-root not-important",
                status.EnabledStatus.DISABLED_BY_MARKER_FILE,
                "expected disabled cloud-init",
                lambda config: f"Cloud-init disabled by {config.disable_file}",
                id="true_on_disable_file",
            ),
            # Not disabled when using systemd and enabled via commandline.
            pytest.param(
                lambda config: config.disable_file,
                True,
                "something cloud-init=enabled else",
                status.EnabledStatus.ENABLED_BY_KERNEL_CMDLINE,
                "expected enabled cloud-init",
                "Cloud-init enabled by kernel command line cloud-init=enabled",
                id="false_on_kernel_cmdline_enable",
            ),
            # When kernel command line disables cloud-init return True.
            pytest.param(
                None,
                True,
                "something cloud-init=disabled else",
                status.EnabledStatus.DISABLED_BY_KERNEL_CMDLINE,
                "expected disabled cloud-init",
                "Cloud-init disabled by kernel parameter cloud-init=disabled",
                id="true_on_kernel_cmdline",
            ),
            # When cloud-init-generator writes disabled file return True.
            pytest.param(
                lambda config: os.path.join(config.paths.run_dir, "disabled"),
                True,
                "something",
                status.EnabledStatus.DISABLED_BY_GENERATOR,
                "expected disabled cloud-init",
                "Cloud-init disabled by cloud-init-generator",
                id="true_when_generator_disables",
            ),
            # Report enabled when systemd generator creates the enabled file.
            pytest.param(
                lambda config: os.path.join(config.paths.run_dir, "enabled"),
                True,
                "something ignored",
                status.EnabledStatus.ENABLED_BY_GENERATOR,
                "expected enabled cloud-init",
                "Cloud-init enabled by systemd cloud-init-generator",
                id="false_when_enabled_in_systemd",
            ),
        ],
    )
    def test_get_bootstatus(
        self,
        ensured_file: Optional[Callable],
        uses_systemd: bool,
        get_cmdline: str,
        expected_bootstatus: bool,
        failure_msg: str,
        expected_reason: Union[str, Callable],
        config: Config,
        mocker,
    ):
        if ensured_file is not None:
            ensure_file(ensured_file(config))
        with mock.patch(
            f"{M_PATH}subp.subp",
            return_value=SubpResult(
                """\
LANG=en_US.UTF-8
PATH=/usr/local/sbin:/usr/local/bin:/usr/sbin:/usr/bin:/sbin:/bin:/snap/bin
""",
                stderr=None,
            ),
        ):
            mocker.patch(f"{M_PATH}uses_systemd", return_value=uses_systemd)
            mocker.patch(f"{M_PATH}get_cmdline", return_value=get_cmdline)
            code, reason = status.get_bootstatus(
                config.disable_file, config.paths, False
            )
        assert code == expected_bootstatus, failure_msg
        if isinstance(expected_reason, str):
            assert reason == expected_reason
        else:
            assert reason == expected_reason(config)

    @mock.patch(M_PATH + "read_cfg_paths")
    def test_status_returns_not_run(
        self, m_read_cfg_paths, config: Config, capsys
    ):
        """When status.json does not exist yet, return 'not started'."""
        m_read_cfg_paths.return_value = config.paths
        assert not os.path.exists(
            config.status_file
        ), "Unexpected status.json found"
        cmdargs = MyArgs(long=False, wait=False, format="tabular")
        retcode = wrap_and_call(
            M_NAME,
            {"get_bootstatus": (status.EnabledStatus.UNKNOWN, "")},
            status.handle_status_args,
            "ignored",
            cmdargs,
        )
        assert retcode == 0
        out, _err = capsys.readouterr()
        assert out == "status: not started\n"

    @mock.patch(M_PATH + "read_cfg_paths")
    def test_status_returns_disabled_long_on_presence_of_disable_file(
        self, m_read_cfg_paths, config: Config, capsys
    ):
        """When cloudinit is disabled, return disabled reason."""
        m_read_cfg_paths.return_value = config.paths

        cmdargs = MyArgs(long=True, wait=False, format="tabular")
        retcode = wrap_and_call(
            M_NAME,
            {
                "os.path.exists": {"return_value": False},
                "get_bootstatus": (
                    status.EnabledStatus.DISABLED_BY_KERNEL_CMDLINE,
                    "disabled for some reason",
                ),
            },
            status.handle_status_args,
            "ignored",
            cmdargs,
        )
        assert retcode == 0
        expected = dedent(
            """\
            status: disabled
            extended_status: disabled
            boot_status_code: disabled-by-kernel-cmdline
            detail: disabled for some reason
            errors: []
            recoverable_errors: {}
        """
        )
        out, _err = capsys.readouterr()
        assert out == expected

    @pytest.mark.parametrize(
        [
            "ensured_file",
            "bootstatus",
            "status_content",
            "assert_file",
            "cmdargs",
            "expected_retcode",
            "expected_status",
        ],
        [
            # Report running when status.json exists but result.json does not.
            pytest.param(
                None,
                status.EnabledStatus.UNKNOWN,
                {},
                lambda config: config.result_file,
                MyArgs(long=False, wait=False, format="tabular"),
                0,
                "status: running\n",
                id="running_on_no_results_json",
            ),
            # Report done results.json exists no stages are unfinished.
            pytest.param(
                lambda config: config.result_file,
                status.EnabledStatus.ENABLED_BY_GENERATOR,
                {
                    "v1": {
                        "stage": None,  # No current stage running
                        "datasource": (
                            "DataSourceNoCloud "
                            "[seed=/var/.../seed/nocloud-net]"
                            "[dsmode=net]"
                        ),
                        "blah": {"finished": 123.456},
                        "init": {
                            "errors": [],
                            "start": 124.567,
                            "finished": 125.678,
                        },
                        "init-local": {"start": 123.45, "finished": 123.46},
                    }
                },
                None,
                MyArgs(long=False, wait=False, format="tabular"),
                0,
                "status: done\n",
                id="done",
            ),
            # Long format of done status includes datasource info.
            pytest.param(
                lambda config: config.result_file,
                status.EnabledStatus.ENABLED_BY_GENERATOR,
                {
                    "v1": {
                        "stage": None,
                        "datasource": (
                            "DataSourceNoCloud "
                            "[seed=/var/.../seed/nocloud-net]"
                            "[dsmode=net]"
                        ),
                        "init": {"start": 124.567, "finished": 125.678},
                        "init-local": {"start": 123.45, "finished": 123.46},
                    }
                },
                None,
                MyArgs(long=True, wait=False, format="tabular"),
                0,
                dedent(
                    """\
                    status: done
                    extended_status: done
                    boot_status_code: enabled-by-generator
                    last_update: Thu, 01 Jan 1970 00:02:05 +0000
                    detail: DataSourceNoCloud [seed=/var/.../seed/nocloud-net][dsmode=net]
                    errors: []
                    recoverable_errors: {}
                    """  # noqa: E501
                ),
                id="returns_done_long",
            ),
            # Reports error when any stage has errors.
            pytest.param(
                lambda config: config.result_file,
                status.EnabledStatus.ENABLED_BY_GENERATOR,
                {
                    "v1": {
                        "stage": None,
                        "blah": {"errors": [], "finished": 123.456},
                        "init": {
                            "errors": ["error1"],
                            "start": 124.567,
                            "finished": 125.678,
                        },
                        "init-local": {"start": 123.45, "finished": 123.46},
                    }
                },
                None,
                MyArgs(long=False, wait=False, format="tabular"),
                1,
                "status: error\n",
                id="on_errors",
            ),
            # Long format of error status includes all error messages.
            pytest.param(
                None,
                status.EnabledStatus.ENABLED_BY_KERNEL_CMDLINE,
                {
                    "v1": {
                        "stage": None,
                        "datasource": (
                            "DataSourceNoCloud "
                            "[seed=/var/.../seed/nocloud-net]"
                            "[dsmode=net]"
                        ),
                        "init": {
                            "errors": ["error1"],
                            "start": 124.567,
                            "finished": 125.678,
                        },
                        "init-local": {
                            "errors": ["error2", "error3"],
                            "start": 123.45,
                            "finished": 123.46,
                        },
                    }
                },
                None,
                MyArgs(long=True, wait=False, format="tabular"),
                1,
                dedent(
                    """\
                status: error
                extended_status: error - running
                boot_status_code: enabled-by-kernel-cmdline
                last_update: Thu, 01 Jan 1970 00:02:05 +0000
                detail: DataSourceNoCloud [seed=/var/.../seed/nocloud-net][dsmode=net]
                errors:
                \t- error1
                \t- error2
                \t- error3
                recoverable_errors: {}
                """  # noqa: E501
                ),
                id="on_errors_long",
            ),
            # Long format reports the stage in which we are running.
            pytest.param(
                None,
                status.EnabledStatus.ENABLED_BY_KERNEL_CMDLINE,
                {
                    "v1": {
                        "stage": "init",
                        "init": {"start": 124.456, "finished": None},
                        "init-local": {"start": 123.45, "finished": 123.46},
                    }
                },
                None,
                MyArgs(long=True, wait=False, format="tabular"),
                0,
                dedent(
                    """\
                    status: running
                    extended_status: running
                    boot_status_code: enabled-by-kernel-cmdline
                    last_update: Thu, 01 Jan 1970 00:02:04 +0000
                    detail: Running in stage: init
                    errors: []
                    recoverable_errors: {}
                    """
                ),
                id="running_long_format",
            ),
            pytest.param(
                None,
                status.EnabledStatus.ENABLED_BY_KERNEL_CMDLINE,
                {
                    "v1": {
                        "stage": "init",
                        "init": {"start": 124.456, "finished": None},
                        "init-local": {"start": 123.45, "finished": 123.46},
                    }
                },
                None,
                MyArgs(long=False, wait=False, format="yaml"),
                0,
                dedent(
                    """\
                   ---
                   boot_status_code: enabled-by-kernel-cmdline
                   datasource: ''
                   detail: 'Running in stage: init'
                   errors: []
                   extended_status: running
                   init:
                       finished: null
                       start: 124.456
                   init-local:
                       finished: 123.46
                       start: 123.45
                   last_update: Thu, 01 Jan 1970 00:02:04 +0000
                   recoverable_errors: {}
                   stage: init
                   status: running
                   ...

                   """
                ),
                id="running_yaml_format",
            ),
            pytest.param(
                None,
                status.EnabledStatus.ENABLED_BY_KERNEL_CMDLINE,
                {
                    "v1": {
                        "stage": "init",
                        "init": {"start": 124.456, "finished": None},
                        "init-local": {"start": 123.45, "finished": 123.46},
                    }
                },
                None,
                MyArgs(long=False, wait=False, format="json"),
                0,
                {
                    "boot_status_code": "enabled-by-kernel-cmdline",
                    "datasource": "",
                    "detail": "Running in stage: init",
                    "errors": [],
                    "status": "running",
                    "extended_status": "running",
                    "init": {"finished": None, "start": 124.456},
                    "init-local": {"finished": 123.46, "start": 123.45},
                    "last_update": "Thu, 01 Jan 1970 00:02:04 +0000",
                    "recoverable_errors": {},
                    "stage": "init",
                },
                id="running_json_format",
            ),
            pytest.param(
                None,
                status.EnabledStatus.ENABLED_BY_KERNEL_CMDLINE,
                {
                    "v1": {
                        "stage": None,
                        "datasource": (
                            "DataSourceNoCloud "
                            "[seed=/var/.../seed/nocloud-net]"
                            "[dsmode=net]"
                        ),
                        "init": {
                            "errors": ["error1"],
                            "start": 124.567,
                            "finished": 125.678,
                        },
                        "init-local": {
                            "errors": ["error2", "error3"],
                            "start": 123.45,
                            "finished": 123.46,
                        },
                    }
                },
                None,
                MyArgs(long=False, wait=False, format="json"),
                1,
                {
                    "boot_status_code": "enabled-by-kernel-cmdline",
                    "datasource": "nocloud",
                    "detail": (
                        "DataSourceNoCloud [seed=/var/.../seed/"
                        "nocloud-net][dsmode=net]"
                    ),
                    "errors": ["error1", "error2", "error3"],
                    "status": "error",
                    "extended_status": "error - running",
                    "init": {
                        "finished": 125.678,
                        "start": 124.567,
                        "errors": ["error1"],
                    },
                    "init-local": {
                        "finished": 123.46,
                        "start": 123.45,
                        "errors": ["error2", "error3"],
                    },
                    "last_update": "Thu, 01 Jan 1970 00:02:05 +0000",
                    "recoverable_errors": {},
                    "stage": None,
                },
                id="running_json_format_with_errors",
            ),
            pytest.param(
                lambda config: config.result_file,
                status.EnabledStatus.ENABLED_BY_KERNEL_CMDLINE,
                {
                    "v1": {
                        "stage": None,
                        "datasource": (
                            "DataSourceNoCloud "
                            "[seed=/var/.../seed/nocloud-net]"
                            "[dsmode=net]"
                        ),
                        "modules-final": {
                            "errors": [],
                            "recoverable_errors": {
                                "DEPRECATED": [
                                    (
                                        "don't try to open the hatch "
                                        "or we'll all be soup"
                                    )
                                ]
                            },
                            "start": 127.567,
                            "finished": 128.678,
                        },
                        "modules-config": {
                            "errors": [],
                            "recoverable_errors": {
                                "CRITICAL": ["Power lost! Prepare to"]
                            },
                            "start": 125.567,
                            "finished": 126.678,
                        },
                        "init": {
                            "errors": [],
                            "recoverable_errors": {
                                "WARNINGS": [
                                    "the prime omega transfuser borkeded!"
                                ]
                            },
                            "start": 124.567,
                            "finished": 125.678,
                        },
                        "init-local": {
                            "errors": [],
                            "recoverable_errors": {
                                "ERROR": [
                                    "the ion field reactor just transmutated"
                                ]
                            },
                            "start": 123.45,
                            "finished": 123.46,
                        },
                    }
                },
                None,
                MyArgs(long=False, wait=False, format="json"),
                2,
                {
                    "boot_status_code": "enabled-by-kernel-cmdline",
                    "datasource": "nocloud",
                    "detail": (
                        "DataSourceNoCloud [seed=/var/.../"
                        "seed/nocloud-net][dsmode=net]"
                    ),
                    "errors": [],
                    "status": "done",
                    "extended_status": "degraded done",
                    "modules-final": {
                        "errors": [],
                        "recoverable_errors": {
                            "DEPRECATED": [
                                (
                                    "don't try to open the "
                                    "hatch or we'll all be soup"
                                )
                            ]
                        },
                        "start": 127.567,
                        "finished": 128.678,
                    },
                    "modules-config": {
                        "errors": [],
                        "recoverable_errors": {
                            "CRITICAL": ["Power lost! Prepare to"]
                        },
                        "start": 125.567,
                        "finished": 126.678,
                    },
                    "init": {
                        "errors": [],
                        "recoverable_errors": {
                            "WARNINGS": [
                                "the prime omega transfuser borkeded!"
                            ]
                        },
                        "start": 124.567,
                        "finished": 125.678,
                    },
                    "init-local": {
                        "errors": [],
                        "recoverable_errors": {
                            "ERROR": [
                                "the ion field reactor just transmutated"
                            ]
                        },
                        "start": 123.45,
                        "finished": 123.46,
                    },
                    "last_update": "Thu, 01 Jan 1970 00:02:08 +0000",
                    "recoverable_errors": {
                        "ERROR": ["the ion field reactor just transmutated"],
                        "WARNINGS": ["the prime omega transfuser borkeded!"],
                        "CRITICAL": ["Power lost! Prepare to"],
                        "DEPRECATED": [
                            "don't try to open the hatch or we'll all be soup"
                        ],
                    },
                    "stage": None,
                },
                id="running_json_format_with_recoverable_errors",
            ),
        ],
    )
    @mock.patch(M_PATH + "read_cfg_paths")
    @mock.patch(
        f"{M_PATH}systemd_failed",
        return_value=None,
    )
    def test_status_output(
        self,
        m_get_systemd_status,
        m_read_cfg_paths,
        ensured_file: Optional[Callable],
        bootstatus: status.EnabledStatus,
        status_content: Dict,
        assert_file,
        cmdargs: MyArgs,
        expected_retcode: int,
        expected_status: str,
        config: Config,
        capsys,
    ):
        m_read_cfg_paths.return_value = config.paths
        if ensured_file:
            ensure_file(ensured_file(config))
        write_json(
            config.status_file,
            status_content,
        )
        if assert_file:
            assert not os.path.exists(
                config.result_file
            ), f"Unexpected {config.result_file} found"
        retcode = wrap_and_call(
            M_NAME,
            {"get_bootstatus": (bootstatus, "")},
            status.handle_status_args,
            "ignored",
            cmdargs,
        )
        assert retcode == expected_retcode
        out, _err = capsys.readouterr()
        if isinstance(expected_status, dict):
            assert json.loads(out) == expected_status
        else:
            assert out == expected_status

    @mock.patch(M_PATH + "read_cfg_paths")
    @mock.patch(
        f"{M_PATH}systemd_failed",
        return_value=None,
    )
    def test_status_wait_blocks_until_done(
        self, m_get_systemd_status, m_read_cfg_paths, config: Config, capsys
    ):
        """Specifying wait will poll every 1/4 second until done state."""
        m_read_cfg_paths.return_value = config.paths
        running_json = {
            "v1": {
                "stage": "init",
                "init": {"start": 124.456, "finished": None},
                "init-local": {"start": 123.45, "finished": 123.46},
            }
        }
        done_json = {
            "v1": {
                "stage": None,
                "init": {"start": 124.456, "finished": 125.678},
                "init-local": {"start": 123.45, "finished": 123.46},
            }
        }

        sleep_calls = 0

        def fake_sleep(interval):
            nonlocal sleep_calls
            assert interval == 0.25
            sleep_calls += 1
            if sleep_calls == 2:
                write_json(config.status_file, running_json)
            elif sleep_calls == 3:
                write_json(config.status_file, done_json)
                result_file = config.result_file
                ensure_file(result_file)

        cmdargs = MyArgs(long=False, wait=True, format="tabular")
        retcode = wrap_and_call(
            M_NAME,
            {
                "sleep": {"side_effect": fake_sleep},
                "get_bootstatus": (status.EnabledStatus.UNKNOWN, ""),
            },
            status.handle_status_args,
            "ignored",
            cmdargs,
        )
        assert retcode == 0
        assert sleep_calls == 4
        out, _err = capsys.readouterr()
        assert out == "....\nstatus: done\n"

    @mock.patch(M_PATH + "read_cfg_paths")
    @mock.patch(
        f"{M_PATH}systemd_failed",
        return_value=None,
    )
    def test_status_wait_blocks_until_error(
        self, m_get_systemd_status, m_read_cfg_paths, config: Config, capsys
    ):
        """Specifying wait will poll every 1/4 second until error state."""
        m_read_cfg_paths.return_value = config.paths
        running_json = {
            "v1": {
                "stage": "init",
                "init": {"start": 124.456, "finished": None},
                "init-local": {"start": 123.45, "finished": 123.46},
            }
        }
        error_json = {
            "v1": {
                "stage": None,
                "init": {
                    "errors": ["error1"],
                    "start": 124.456,
                    "finished": 125.678,
                },
                "init-local": {"start": 123.45, "finished": 123.46},
            }
        }

        sleep_calls = 0

        def fake_sleep(interval):
            nonlocal sleep_calls
            assert interval == 0.25
            sleep_calls += 1
            if sleep_calls == 2:
                write_json(config.status_file, running_json)
            elif sleep_calls == 3:
                write_json(config.status_file, error_json)
                write_json(config.result_file, "{}")

        cmdargs = MyArgs(long=False, wait=True, format="tabular")
        retcode = wrap_and_call(
            M_NAME,
            {
                "sleep": {"side_effect": fake_sleep},
                "get_bootstatus": (status.EnabledStatus.UNKNOWN, ""),
            },
            status.handle_status_args,
            "ignored",
            cmdargs,
        )
        assert retcode == 1
        assert sleep_calls == 4
        out, _err = capsys.readouterr()
        assert out == "....\nstatus: error\n"

    @mock.patch(M_PATH + "read_cfg_paths")
    @mock.patch(
        f"{M_PATH}systemd_failed",
        return_value=None,
    )
    def test_status_main(
        self, m_get_systemd_status, m_read_cfg_paths, config: Config, capsys
    ):
        """status.main can be run as a standalone script."""
        m_read_cfg_paths.return_value = config.paths
        write_json(
            config.status_file,
            {"v1": {"init": {"start": 1, "finished": None}}},
        )
        with pytest.raises(SystemExit) as e:
            wrap_and_call(
                M_NAME,
                {
                    "sys.argv": {"new": ["status"]},
                    "get_bootstatus": (status.EnabledStatus.UNKNOWN, ""),
                },
                status.main,
            )
        assert e.value.code == 0
        out, _err = capsys.readouterr()
        assert out == "status: running\n"


class TestSystemdFailed:
    @pytest.fixture(autouse=True)
    def common_mocks(self, mocker):
        mocker.patch("cloudinit.cmd.status.sleep")
        yield

    @pytest.mark.parametrize(
        [
            "active_state",
            "unit_file_state",
            "sub_state",
            "main_pid",
            "expected_failed",
        ],
        [
            # To cut down on the combination of states, I'm grouping
            # enabled, enabled-runtime, and static into an "enabled" state
            # and everything else functionally disabled.
            # Additionally, SubStates are undocumented and may mean something
            # different depending on the ActiveState they are mapped to.
            # Because of this I'm only testing SubState combinations seen
            # in real-world testing (or using "any" string if we dont care).
            ("activating", "enabled", "start", "123", False),
            ("activating", "enabled", "start", "123", False),
            ("active", "enabled-runtime", "exited", "0", False),
            ("active", "enabled", "exited", "0", False),
            ("active", "enabled", "running", "345", False),
            ("active", "enabled", "running", "0", False),
            # Dead doesn't mean exited here. It means not started yet.
            ("inactive", "static", "dead", "123", False),
            ("reloading", "enabled", "start", "123", False),
            (
                "deactivating",
                "enabled-runtime",
                "any",
                "123",
                False,
            ),
            ("failed", "static", "failed", "0", True),
            # Try previous combinations again with "not enabled" states
            ("activating", "linked", "start", "0", True),
            ("active", "linked-runtime", "exited", "0", True),
            ("inactive", "masked", "dead", "0", True),
            ("reloading", "masked-runtime", "start", "0", True),
            ("deactivating", "disabled", "any", "0", True),
            ("failed", "invalid", "failed", "0", True),
        ],
    )
    def test_systemd_failed(
        self,
        active_state,
        unit_file_state,
        sub_state,
        main_pid,
        expected_failed,
    ):
        with mock.patch(
            f"{M_PATH}subp.subp",
            return_value=SubpResult(
                f"ActiveState={active_state}\n"
                f"UnitFileState={unit_file_state}\n"
                f"SubState={sub_state}\n"
                f"MainPID={main_pid}\n",
                stderr=None,
            ),
        ):
            assert status.systemd_failed(wait=False) == expected_failed

    def test_retry(self, mocker, capsys):
        m_subp = mocker.patch(
            f"{M_PATH}subp.subp",
            side_effect=[
                subp.ProcessExecutionError(
                    "Message recipient disconnected from message bus without"
                    " replying"
                ),
                subp.ProcessExecutionError(
                    "Message recipient disconnected from message bus without"
                    " replying"
                ),
                SubpResult(
                    "ActiveState=activating\nUnitFileState=enabled\n"
                    "SubState=start\nMainPID=123\n",
                    stderr=None,
                ),
            ],
        )
        assert status.systemd_failed(wait=True) is False
        assert 3 == m_subp.call_count
        assert "Failed to get status" not in capsys.readouterr().err

    def test_retry_no_wait(self, mocker, capsys):
        m_subp = mocker.patch(
            f"{M_PATH}subp.subp",
            side_effect=subp.ProcessExecutionError(
                stderr=(
                    "Message recipient disconnected from message bus without "
                    "replying"
                ),
            ),
        )
        mocker.patch("time.time", side_effect=[1, 2, 50])
        assert status.systemd_failed(wait=False) is False
        assert 1 == m_subp.call_count
        assert (
            "Failed to get status from systemd. "
            "Cloud-init status may be inaccurate. "
            "Error from systemctl: Message recipient disconnected from "
            "message bus without replying"
        ) in capsys.readouterr().err


class TestQuerySystemctl:
    def test_query_systemctl(self, mocker):
        m_subp = mocker.patch(
            f"{M_PATH}subp.subp",
            return_value=SubpResult(stdout="hello", stderr=None),
        )
        assert status.query_systemctl(["some", "args"], wait=False) == "hello"
        m_subp.assert_called_once_with(["systemctl", "some", "args"])

    def test_query_systemctl_with_exception(self, mocker, capsys):
        m_subp = mocker.patch(
            f"{M_PATH}subp.subp",
            side_effect=subp.ProcessExecutionError(
                "Message recipient disconnected", stderr="oh noes!"
            ),
        )
        with pytest.raises(subp.ProcessExecutionError):
            status.query_systemctl(["some", "args"], wait=False)
        m_subp.assert_called_once_with(["systemctl", "some", "args"])

    def test_query_systemctl_wait_with_exception(self, mocker):
        m_sleep = mocker.patch(f"{M_PATH}sleep")
        m_subp = mocker.patch(
            f"{M_PATH}subp.subp",
            side_effect=[
                subp.ProcessExecutionError("Message recipient disconnected"),
                subp.ProcessExecutionError("Message recipient disconnected"),
                subp.ProcessExecutionError("Message recipient disconnected"),
                SubpResult(stdout="hello", stderr=None),
            ],
        )

        assert status.query_systemctl(["some", "args"], wait=True) == "hello"
        assert m_subp.call_count == 4
        assert m_sleep.call_count == 3<|MERGE_RESOLUTION|>--- conflicted
+++ resolved
@@ -130,12 +130,6 @@
         f"{M_PATH}systemd_failed",
         return_value=True,
     )
-<<<<<<< HEAD
-    def test_get_status_systemd_failure(
-        self,
-        m_systemd_status,
-        m_boot_status,
-=======
     @mock.patch(
         f"{M_PATH}uses_systemd",
         return_value=True,
@@ -146,7 +140,6 @@
         m_systemd_status,
         m_boot_status,
         m_is_running,
->>>>>>> d8b6ac2b
         m_p_exists,
         m_load_json,
         tmpdir,
