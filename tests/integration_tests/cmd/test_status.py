--- conflicted
+++ resolved
@@ -20,11 +20,7 @@
     client.instance._wait_for_execute(old_boot_id=old_boot_id)
 
 
-<<<<<<< HEAD
-@retry(tries=5, delay=1)
-=======
 @retry(tries=30, delay=1)
->>>>>>> 94f58e81
 def retry_read_from_file(client: IntegrationInstance, path: str):
     """Retry read_from_file expecting it shortly"""
     return client.read_from_file(path)
